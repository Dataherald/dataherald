--- conflicted
+++ resolved
@@ -54,55 +54,7 @@
 logger = logging.getLogger(__name__)
 
 
-<<<<<<< HEAD
 TOP_K = int(os.getenv("UPPER_LIMIT_QUERY_RETURN_ROWS", "50"))
-AGENT_PREFIX = """You are an agent designed to interact with a SQL database.
-Given an input question, create a syntactically correct {dialect} query to run, then look at the results of the query and return the answer.
-You have access to tools for interacting with the database.
-Only use the below tools. Only use the information returned by the below tools to construct your final answer.
-#
-Here is the plan you have to follow:
-1) Use the fewshot_examples_retriever tool to retrieve a first set of possibly relevant tables and columns and the SQL syntax to use.
-2) Use the db_tables_with_relevance_scores tool to find the a second set of possibly relevant tables.
-3) Use the db_relevant_tables_schema tool to obtain the schema of the both sets of possibly relevant tables to identify the possibly relevant columns.
-4) Use the db_relevant_columns_info tool to gather more information about the possibly relevant columns, filtering them to find the relevant ones.
-5) [Optional based on the question] Use the get_current_datetime tool if the question has any mentions of time or dates.
-6) [Optional based on the question] Always use the db_column_entity_checker tool to make sure that relevant columns have the cell-values.
-7) Use the get_admin_instructions tool to retrieve the DB admin instructions before generating the SQL query.
-8) Write a {dialect} query and use sql_db_query tool the Execute the SQL query on the database to obtain the results.
-#
-Some tips to always keep in mind:
-tip1) For complex questions that has many relevant columns and tables request for more examples of Question/SQL pairs.
-tip2) The maximum number of Question/SQL pairs you can request is {max_examples}.
-tip3) If the SQL query resulted in errors, rewrite the SQL query and try again.
-tip4) If you are still unsure about which columns and tables to use, ask for more Question/SQL pairs.
-tip5) The Question/SQL pairs are labelled as correct pairs, so you can use them to learn how to construct the SQL query.
-#
-Always use the get_current_datetime tool if there is any time or date in the given question.
-If the question does not seem related to the database, just return "I don't know" as the answer.
-If the there is a very similar question among the fewshot examples, modify the SQL query to fit the given question and return the answer.
-The SQL query MUST have in-line comments to explain what each clause does.
-"""  # noqa: E501
-
-FORMAT_INSTRUCTIONS = """Use the following format:
-
-Question: the input question you must answer
-Thought: you should always think about what to do
-Action: the action to take, should be one of [{tool_names}]
-Action Input: the input to the action
-Observation: the result of the action
-... (this Thought/Action/Action Input/Observation can repeat N times)
-Thought: I now know the final answer
-Final Answer: the final answer to the original input question"""
-
-AGENT_SUFFIX = """Begin!
-
-Question: {input}
-Thought: I should Collect examples of Question/SQL pairs to identify possibly relevant tables, columns, and SQL query styles. If there is a similar question among the examples, I can use the SQL query from the example and modify it to fit the given question.
-{agent_scratchpad}"""  # noqa: E501
-=======
-TOP_K = 50
->>>>>>> 5bcc26d5
 
 
 def catch_exceptions():  # noqa: C901
