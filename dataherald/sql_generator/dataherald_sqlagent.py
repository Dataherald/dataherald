import datetime
import difflib
import logging
import os
import time
from functools import wraps
from typing import Any, Callable, Dict, List

import numpy as np
import openai
import pandas as pd
import sqlalchemy
from bson.objectid import ObjectId
from google.api_core.exceptions import GoogleAPIError
from langchain.agents.agent import AgentExecutor
from langchain.agents.agent_toolkits.base import BaseToolkit
from langchain.agents.mrkl.base import ZeroShotAgent
from langchain.callbacks import get_openai_callback
from langchain.callbacks.base import BaseCallbackManager
from langchain.callbacks.manager import (
    AsyncCallbackManagerForToolRun,
    CallbackManagerForToolRun,
)
from langchain.chains.llm import LLMChain
from langchain.embeddings import OpenAIEmbeddings
from langchain.schema import AgentAction
from langchain.tools.base import BaseTool
from overrides import override
from pydantic import BaseModel, Extra, Field
from sqlalchemy import MetaData
from sqlalchemy.exc import SQLAlchemyError
from sqlalchemy.sql import func

from dataherald.context_store import ContextStore
from dataherald.db import DB
from dataherald.db_scanner.models.types import TableDescription, TableDescriptionStatus
from dataherald.db_scanner.repository.base import TableDescriptionRepository
from dataherald.sql_database.base import SQLDatabase, SQLInjectionError
from dataherald.sql_database.models.types import (
    DatabaseConnection,
)
from dataherald.sql_generator import EngineTimeOutORItemLimitError, SQLGenerator
from dataherald.types import Question, Response
from dataherald.utils.agent_prompts import (
    AGENT_PREFIX,
    FORMAT_INSTRUCTIONS,
    PLAN_BASE,
    PLAN_WITH_FEWSHOT_EXAMPLES,
    PLAN_WITH_FEWSHOT_EXAMPLES_AND_INSTRUCTIONS,
    PLAN_WITH_INSTRUCTIONS,
    SUFFIX_WITH_FEW_SHOT_SAMPLES,
    SUFFIX_WITHOUT_FEW_SHOT_SAMPLES,
)

logger = logging.getLogger(__name__)


<<<<<<< HEAD
TOP_K = 50
EMBEDDING_MODEL = "text-embedding-ada-002"
=======
TOP_K = int(os.getenv("UPPER_LIMIT_QUERY_RETURN_ROWS", "50"))
>>>>>>> efdd3b0d


def catch_exceptions():  # noqa: C901
    def decorator(fn: Callable[[str], str]) -> Callable[[str], str]:  # noqa: C901
        @wraps(fn)
        def wrapper(*args: Any, **kwargs: Any) -> Any:  # noqa: PLR0911
            try:
                return fn(*args, **kwargs)
            except openai.error.APIError as e:
                # Handle API error here, e.g. retry or log
                return f"OpenAI API returned an API Error: {e}"
            except openai.error.APIConnectionError as e:
                # Handle connection error here
                return f"Failed to connect to OpenAI API: {e}"
            except openai.error.RateLimitError as e:
                # Handle rate limit error (we recommend using exponential backoff)
                return f"OpenAI API request exceeded rate limit: {e}"
            except openai.error.Timeout as e:
                # Handle timeout error (we recommend using exponential backoff)
                return f"OpenAI API request timed out: {e}"
            except openai.error.ServiceUnavailableError as e:
                # Handle service unavailable error (we recommend using exponential backoff)
                return f"OpenAI API service unavailable: {e}"
            except openai.error.InvalidRequestError as e:
                return f"OpenAI API request was invalid: {e}"
            except GoogleAPIError as e:
                return f"Google API returned an error: {e}"
            except SQLAlchemyError as e:
                return f"Error: {e}"

        return wrapper

    return decorator


# Classes needed for tools
class BaseSQLDatabaseTool(BaseModel):
    """Base tool for interacting with the SQL database and the context information."""

    db: SQLDatabase = Field(exclude=True)
    context: List[dict] | None = Field(exclude=True, default=None)

    class Config(BaseTool.Config):
        """Configuration for this pydantic object."""

        arbitrary_types_allowed = True
        extra = Extra.forbid


class GetCurrentTimeTool(BaseSQLDatabaseTool, BaseTool):
    """Tool for finding the current data and time."""

    name = "get_current_datetime"
    description = """
    Input is an empty string, output is the current data and time.
    Always use this tool before generating a query if there is any time or date in the given question.
    """

    @catch_exceptions()
    def _run(
        self,
        tool_input: str = "",  # noqa: ARG002
        run_manager: CallbackManagerForToolRun | None = None,  # noqa: ARG002
    ) -> str:
        """Execute the query, return the results or an error message."""
        current_datetime = datetime.datetime.now()
        return f"Current Date and Time: {str(current_datetime)}"

    async def _arun(
        self,
        tool_input: str = "",
        run_manager: AsyncCallbackManagerForToolRun | None = None,
    ) -> str:
        raise NotImplementedError("GetCurrentTimeTool does not support async")


class QuerySQLDataBaseTool(BaseSQLDatabaseTool, BaseTool):
    """Tool for querying a SQL database."""

    name = "sql_db_query"
    description = """
    Input: SQL query.
    Output: Result from the database or an error message if the query is incorrect.
    If an error occurs, rewrite the query and retry.
    Use this tool to execute SQL queries.
    """

    @catch_exceptions()
    def _run(
        self,
        query: str,
        top_k: int = TOP_K,
        run_manager: CallbackManagerForToolRun | None = None,  # noqa: ARG002
    ) -> str:
        """Execute the query, return the results or an error message."""
        return self.db.run_sql(query, top_k=top_k)[0]

    async def _arun(
        self,
        query: str,
        run_manager: AsyncCallbackManagerForToolRun | None = None,
    ) -> str:
        raise NotImplementedError("QuerySQLDataBaseTool does not support async")


class GetUserInstructions(BaseSQLDatabaseTool, BaseTool):
    """Tool for retrieving the instructions from the user"""

    name = "get_admin_instructions"
    description = """
    Input: is an empty string.
    Output: Database admin instructions before generating the SQL query.
    The generated SQL query MUST follow the admin instructions even it contradicts with the given question.
    """
    instructions: List[dict]

    @catch_exceptions()
    def _run(
        self,
        tool_input: str = "",  # noqa: ARG002
        run_manager: CallbackManagerForToolRun | None = None,  # noqa: ARG002
    ) -> str:
        response = "Admin: All of the generated SQL queries must follow the below instructions:\n"
        for instruction in self.instructions:
            response += f"{instruction['instruction']}\n"
        return response

    async def _arun(
        self,
        tool_input: str = "",  # noqa: ARG002
        run_manager: AsyncCallbackManagerForToolRun | None = None,
    ) -> str:
        raise NotImplementedError("GetUserInstructions does not support async")


class TablesSQLDatabaseTool(BaseSQLDatabaseTool, BaseTool):
    """Tool which takes in the given question and returns a list of tables with their relevance score to the question"""

    name = "db_tables_with_relevance_scores"
    description = """
    Input: Given question.
    Output: Comma-separated list of tables with their relevance scores, indicating their relevance to the question.
    Use this tool to identify the relevant tables for the given question.
    """
    db_scan: List[TableDescription]
    embedding: OpenAIEmbeddings

    def get_embedding(
        self,
        text: str,
    ) -> List[float]:
        text = text.replace("\n", " ")
        return self.embedding.embed_query(text)

    def cosine_similarity(self, a: List[float], b: List[float]) -> float:
        return round(np.dot(a, b) / (np.linalg.norm(a) * np.linalg.norm(b)), 4)

    @catch_exceptions()
    def _run(
        self,
        user_question: str,
        run_manager: CallbackManagerForToolRun | None = None,  # noqa: ARG002
    ) -> str:
        """Use the concatenation of table name, columns names, and the description of the table as the table representation"""
        question_embedding = self.get_embedding(user_question)
        table_representations = []
        for table in self.db_scan:
            col_rep = ""
            for column in table.columns:
                col_rep += column.name + " "
            table_rep = f"Table {table.table_name} contain columns: {col_rep}, this tables has: {table.description}"
            table_representations.append([table.table_name, table_rep])
        df = pd.DataFrame(
            table_representations, columns=["table_name", "table_representation"]
        )
        df["table_embedding"] = df.table_representation.apply(
            lambda x: self.get_embedding(x)
        )
        df["similarities"] = df.table_embedding.apply(
            lambda x: self.cosine_similarity(x, question_embedding)
        )
        table_relevance = ""
        for _, row in df.iterrows():
            table_relevance += (
                f'Table: {row["table_name"]}, relevance score: {row["similarities"]}\n'
            )
        return table_relevance

    async def _arun(
        self,
        user_question: str = "",
        run_manager: AsyncCallbackManagerForToolRun | None = None,
    ) -> str:
        raise NotImplementedError("TablesSQLDatabaseTool does not support async")


class ColumnEntityChecker(BaseSQLDatabaseTool, BaseTool):
    """Tool for checking the existance of an entity inside a column."""

    name = "db_column_entity_checker"
    description = """
    Input: Column name and its corresponding table, and an entity.
    Output: cell-values found in the column similar to the given entity.
    Use this tool to get cell values similar to the given entity in the given column.

    Example Input: table1 -> column2, entity
    """

    def find_similar_strings(
        self, input_list: List[tuple], target_string: str, threshold=0.4
    ):
        similar_strings = []
        for item in input_list:
            similarity = difflib.SequenceMatcher(
                None, str(item[0]).strip().lower(), target_string.lower()
            ).ratio()
            if similarity >= threshold:
                similar_strings.append((str(item[0]).strip(), similarity))
        similar_strings.sort(key=lambda x: x[1], reverse=True)
        return similar_strings[:25]

    @catch_exceptions()
    def _run(
        self,
        tool_input: str,
        run_manager: CallbackManagerForToolRun | None = None,  # noqa: ARG002
    ) -> str:
        try:
            schema, entity = tool_input.split(",")
            table_name, column_name = schema.split("->")
        except ValueError:
            return "Invalid input format, use following format: table_name -> column_name, entity (entity should be a string without ',')"
        search_pattern = f"%{entity.strip().lower()}%"
        meta = MetaData(bind=self.db.engine)
        table = sqlalchemy.Table(table_name.strip(), meta, autoload=True)
        try:
            search_query = sqlalchemy.select(
                [func.distinct(table.c[column_name.strip()])]
            ).where(func.lower(table.c[column_name.strip()]).like(search_pattern))
            search_results = self.db.engine.execute(search_query).fetchall()
            search_results = search_results[:25]
        except SQLAlchemyError:
            search_results = []
        distinct_query = sqlalchemy.select(
            [func.distinct(table.c[column_name.strip()])]
        )
        results = self.db.engine.execute(distinct_query).fetchall()
        results = self.find_similar_strings(results, entity)
        similar_items = "Similar items:\n"
        already_added = {}
        for item in results:
            similar_items += f"{item[0]}\n"
            already_added[item[0]] = True
        if len(search_results) > 0:
            for item in search_results:
                if item[0] not in already_added:
                    similar_items += f"{item[0]}\n"
        return similar_items

    async def _arun(
        self,
        tool_input: str,
        run_manager: AsyncCallbackManagerForToolRun | None = None,
    ) -> str:
        raise NotImplementedError("ColumnEntityChecker does not support async")


class SchemaSQLDatabaseTool(BaseSQLDatabaseTool, BaseTool):
    """Tool for getting schema of relevant tables."""

    name = "db_relevant_tables_schema"
    description = """
    Input: Comma-separated list of tables.
    Output: Schema of the specified tables.
    Use this tool to discover all columns of the relevant tables and identify potentially relevant columns.

    Example Input: table1, table2, table3
    """
    db_scan: List[TableDescription]

    @catch_exceptions()
    def _run(
        self,
        table_names: str,
        run_manager: CallbackManagerForToolRun | None = None,  # noqa: ARG002
    ) -> str:
        """Get the schema for tables in a comma-separated list."""
        table_names_list = table_names.split(", ")
        tables_schema = ""
        for table in self.db_scan:
            if table.table_name in table_names_list:
                tables_schema += table.table_schema + "\n"
                if table.description is not None:
                    tables_schema += "Table description: " + table.description + "\n"
        if tables_schema == "":
            tables_schema += "Tables not found in the database"
        return tables_schema

    async def _arun(
        self,
        table_name: str,
        run_manager: AsyncCallbackManagerForToolRun | None = None,
    ) -> str:
        raise NotImplementedError("SchemaSQLDatabaseTool does not support async")


class InfoRelevantColumns(BaseSQLDatabaseTool, BaseTool):
    """Tool for getting more information for potentially relevant columns"""

    name = "db_relevant_columns_info"
    description = """
    Input: Comma-separated list of potentially relevant columns with their corresponding table.
    Output: Information about the values inside the columns and their descriptions.
    Use this tool to gather details about potentially relevant columns. then, filter them, and identify the relevant ones.

    Example Input: table1 -> column1, table1 -> column2, table2 -> column1
    """
    db_scan: List[TableDescription]

    @catch_exceptions()
    def _run(
        self,
        column_names: str,
        run_manager: CallbackManagerForToolRun | None = None,  # noqa: ARG002
    ) -> str:
        """Get the column level information."""
        items_list = column_names.split(", ")
        column_full_info = ""
        for item in items_list:
            table_name, column_name = item.split(" -> ")
            found = False
            for table in self.db_scan:
                if table_name == table.table_name:
                    col_info = ""
                    for column in table.columns:
                        if column_name == column.name:
                            found = True
                            col_info += f"Description: {column.description},"
                            if column.low_cardinality:
                                col_info += f" categories = {column.categories},"
                    col_info += " Sample rows: "
                    if found:
                        for row in table.examples:
                            col_info += row[column_name] + ", "
                        col_info = col_info[:-2]
                        column_full_info += f"Table: {table_name}, column: {column_name}, additional info: {col_info}\n"
            if not found:
                column_full_info += f"Table: {table_name}, column: {column_name} not found in database\n"
        return column_full_info

    async def _arun(
        self,
        table_name: str,
        run_manager: AsyncCallbackManagerForToolRun | None = None,
    ) -> str:
        raise NotImplementedError("InfoRelevantColumnsTool does not support async")


class GetFewShotExamples(BaseSQLDatabaseTool, BaseTool):
    """Tool to obtain few-shot examples from the pool of samples"""

    name = "fewshot_examples_retriever"
    description = """
    Input: Number of required Question/SQL pairs.
    Output: List of similar Question/SQL pairs related to the given question.
    Use this tool to fetch previously asked Question/SQL pairs as examples for improving SQL query generation.
    For complex questions, request more examples to gain a better understanding of tables and columns and the SQL keywords to use.
    If the given question is very similar to one of the retrieved examples, it is recommended to use the same SQL query and modify it slightly to fit the given question.
    Always use this tool first and before any other tool!
    """  # noqa: E501
    few_shot_examples: List[dict]

    @catch_exceptions()
    def _run(
        self,
        number_of_samples: str,
        run_manager: CallbackManagerForToolRun | None = None,  # noqa: ARG002
    ) -> str:
        """Get the schema for tables in a comma-separated list."""
        if number_of_samples.isdigit():
            number_of_samples = int(number_of_samples)
        else:
            return "Action input for the fewshot_examples_retriever tool should be an integer"
        returned_output = ""
        for example in self.few_shot_examples[:number_of_samples]:
            if "used" not in example:
                returned_output += f"Question: {example['nl_question']} -> SQL: {example['sql_query']}\n"
                example["used"] = True
        if returned_output == "":
            returned_output = "No previously asked Question/SQL pairs are available"
        return returned_output

    async def _arun(
        self,
        number_of_samples: str,
        run_manager: AsyncCallbackManagerForToolRun | None = None,
    ) -> str:
        raise NotImplementedError("GetFewShotExamplesTool does not support async")


class SQLDatabaseToolkit(BaseToolkit):
    """Dataherald toolkit"""

    db: SQLDatabase = Field(exclude=True)
    context: List[dict] | None = Field(exclude=True, default=None)
    few_shot_examples: List[dict] | None = Field(exclude=True, default=None)
    instructions: List[dict] | None = Field(exclude=True, default=None)
    db_scan: List[TableDescription] = Field(exclude=True)
    embedding: OpenAIEmbeddings = Field(exclude=True)

    @property
    def dialect(self) -> str:
        """Return string representation of SQL dialect to use."""
        return self.db.dialect

    class Config:
        """Configuration for this pydantic object."""

        arbitrary_types_allowed = True

    def get_tools(self) -> List[BaseTool]:
        """Get the tools in the toolkit."""
        tools = []
        query_sql_db_tool = QuerySQLDataBaseTool(db=self.db, context=self.context)
        tools.append(query_sql_db_tool)
        if self.instructions is not None:
            tools.append(
                GetUserInstructions(
                    db=self.db, context=self.context, instructions=self.instructions
                )
            )
        get_current_datetime = GetCurrentTimeTool(db=self.db, context=self.context)
        tools.append(get_current_datetime)
        tables_sql_db_tool = TablesSQLDatabaseTool(
            db=self.db,
            context=self.context,
            db_scan=self.db_scan,
            embedding=self.embedding,
        )
        tools.append(tables_sql_db_tool)
        schema_sql_db_tool = SchemaSQLDatabaseTool(
            db=self.db, context=self.context, db_scan=self.db_scan
        )
        tools.append(schema_sql_db_tool)
        info_relevant_tool = InfoRelevantColumns(
            db=self.db, context=self.context, db_scan=self.db_scan
        )
        tools.append(info_relevant_tool)
        column_sample_tool = ColumnEntityChecker(db=self.db, context=self.context)
        tools.append(column_sample_tool)
        if self.few_shot_examples is not None:
            get_fewshot_examples_tool = GetFewShotExamples(
                db=self.db,
                context=self.context,
                few_shot_examples=self.few_shot_examples,
            )
            tools.append(get_fewshot_examples_tool)
        return tools


class DataheraldSQLAgent(SQLGenerator):
    """Dataherald SQL agent"""

    max_number_of_examples: int = 5  # maximum number of question/SQL pairs
    llm: Any = None

    def remove_duplicate_examples(self, fewshot_exmaples: List[dict]) -> List[dict]:
        returned_result = []
        seen_list = []
        for example in fewshot_exmaples:
            if example["nl_question"] not in seen_list:
                seen_list.append(example["nl_question"])
                returned_result.append(example)
        return returned_result

    def create_sql_agent(
        self,
        toolkit: SQLDatabaseToolkit,
        callback_manager: BaseCallbackManager | None = None,
        prefix: str = AGENT_PREFIX,
        suffix: str | None = None,
        format_instructions: str = FORMAT_INSTRUCTIONS,
        input_variables: List[str] | None = None,
        max_examples: int = 20,
        number_of_instructions: int = 1,
        max_iterations: int | None = 15,
        max_execution_time: float | None = None,
        early_stopping_method: str = "force",
        verbose: bool = False,
        agent_executor_kwargs: Dict[str, Any] | None = None,
        **kwargs: Dict[str, Any],
    ) -> AgentExecutor:
        """Construct an SQL agent from an LLM and tools."""
        tools = toolkit.get_tools()
        if max_examples > 0 and number_of_instructions > 0:
            plan = PLAN_WITH_FEWSHOT_EXAMPLES_AND_INSTRUCTIONS
            suffix = SUFFIX_WITH_FEW_SHOT_SAMPLES
        elif max_examples > 0:
            plan = PLAN_WITH_FEWSHOT_EXAMPLES
            suffix = SUFFIX_WITH_FEW_SHOT_SAMPLES
        elif number_of_instructions > 0:
            plan = PLAN_WITH_INSTRUCTIONS
            suffix = SUFFIX_WITHOUT_FEW_SHOT_SAMPLES
        else:
            plan = PLAN_BASE
            suffix = SUFFIX_WITHOUT_FEW_SHOT_SAMPLES
        plan = plan.format(
            dialect=toolkit.dialect,
            max_examples=max_examples,
        )
        prefix = prefix.format(
            dialect=toolkit.dialect, max_examples=max_examples, agent_plan=plan
        )
        prompt = ZeroShotAgent.create_prompt(
            tools,
            prefix=prefix,
            suffix=suffix,
            format_instructions=format_instructions,
            input_variables=input_variables,
        )
        llm_chain = LLMChain(
            llm=self.llm,
            prompt=prompt,
            callback_manager=callback_manager,
        )
        tool_names = [tool.name for tool in tools]
        agent = ZeroShotAgent(llm_chain=llm_chain, allowed_tools=tool_names, **kwargs)
        return AgentExecutor.from_agent_and_tools(
            agent=agent,
            tools=tools,
            callback_manager=callback_manager,
            verbose=verbose,
            max_iterations=max_iterations,
            max_execution_time=max_execution_time,
            early_stopping_method=early_stopping_method,
            **(agent_executor_kwargs or {}),
        )

    @override
    def generate_response(
        self,
        user_question: Question,
        database_connection: DatabaseConnection,
        context: List[dict] = None,
    ) -> Response:
        start_time = time.time()
        context_store = self.system.instance(ContextStore)
        storage = self.system.instance(DB)
        self.llm = self.model.get_model(
            database_connection=database_connection,
            temperature=0,
            model_name=os.getenv("AGENT_LLM_MODEL", "gpt-4-32k"),
        )
        repository = TableDescriptionRepository(storage)
        db_scan = repository.get_all_tables_by_db(
            {
                "db_connection_id": ObjectId(database_connection.id),
                "status": TableDescriptionStatus.SYNCHRONIZED.value,
            }
        )
        if not db_scan:
            raise ValueError("No scanned tables found for database")
        few_shot_examples, instructions = context_store.retrieve_context_for_question(
            user_question, number_of_samples=self.max_number_of_examples
        )
        if few_shot_examples is not None:
            new_fewshot_examples = self.remove_duplicate_examples(few_shot_examples)
            number_of_samples = len(new_fewshot_examples)
        else:
            new_fewshot_examples = None
            number_of_samples = 0
        logger.info(f"Generating SQL response to question: {str(user_question.dict())}")
        self.database = SQLDatabase.get_sql_engine(database_connection)
        toolkit = SQLDatabaseToolkit(
            db=self.database,
            context=context,
            few_shot_examples=new_fewshot_examples,
            instructions=instructions,
            db_scan=db_scan,
            embedding=OpenAIEmbeddings(
                openai_api_key=database_connection.decrypt_api_key(),
                model=EMBEDDING_MODEL,
            ),
        )
        agent_executor = self.create_sql_agent(
            toolkit=toolkit,
            verbose=True,
            max_examples=number_of_samples,
            number_of_instructions=len(instructions) if instructions is not None else 0,
            max_execution_time=os.getenv("DH_ENGINE_TIMEOUT", None),
        )
        agent_executor.return_intermediate_steps = True
        agent_executor.handle_parsing_errors = True
        with get_openai_callback() as cb:
            try:
                result = agent_executor({"input": user_question.question})
                result = self.check_for_time_out_or_tool_limit(result)
            except SQLInjectionError as e:
                raise SQLInjectionError(e) from e
            except EngineTimeOutORItemLimitError as e:
                raise EngineTimeOutORItemLimitError(e) from e
            except Exception as e:
                return Response(
                    question_id=user_question.id,
                    total_tokens=cb.total_tokens,
                    total_cost=cb.total_cost,
                    sql_query="",
                    sql_generation_status="INVALID",
                    sql_query_result=None,
                    error_message=str(e),
                )
        sql_query_list = []
        for step in result["intermediate_steps"]:
            action = step[0]
            if type(action) == AgentAction and action.tool == "sql_db_query":
                sql_query_list.append(self.format_sql_query(action.tool_input))
        intermediate_steps = self.format_intermediate_representations(
            result["intermediate_steps"]
        )
        exec_time = time.time() - start_time
        logger.info(
            f"cost: {str(cb.total_cost)} tokens: {str(cb.total_tokens)} time: {str(exec_time)}"
        )
        response = Response(
            question_id=user_question.id,
            response=result["output"],
            intermediate_steps=intermediate_steps,
            exec_time=exec_time,
            total_tokens=cb.total_tokens,
            total_cost=cb.total_cost,
            sql_query=sql_query_list[-1] if len(sql_query_list) > 0 else "",
        )
        return self.create_sql_query_status(
            self.database, response.sql_query, response, top_k=TOP_K
        )<|MERGE_RESOLUTION|>--- conflicted
+++ resolved
@@ -55,12 +55,9 @@
 logger = logging.getLogger(__name__)
 
 
-<<<<<<< HEAD
-TOP_K = 50
+
+TOP_K = int(os.getenv("UPPER_LIMIT_QUERY_RETURN_ROWS", "50"))
 EMBEDDING_MODEL = "text-embedding-ada-002"
-=======
-TOP_K = int(os.getenv("UPPER_LIMIT_QUERY_RETURN_ROWS", "50"))
->>>>>>> efdd3b0d
 
 
 def catch_exceptions():  # noqa: C901
