import datetime
import difflib
import logging
import os
import time
from functools import wraps
from typing import Any, Callable, Dict, List

import numpy as np
import openai
import pandas as pd
import sqlalchemy
from bson.objectid import ObjectId
from google.api_core.exceptions import GoogleAPIError
from langchain.agents.agent import AgentExecutor
from langchain.agents.agent_toolkits.base import BaseToolkit
from langchain.agents.mrkl.base import ZeroShotAgent
from langchain.callbacks import get_openai_callback
from langchain.callbacks.base import BaseCallbackManager
from langchain.callbacks.manager import (
    AsyncCallbackManagerForToolRun,
    CallbackManagerForToolRun,
)
from langchain.chains.llm import LLMChain
from langchain.schema import AgentAction
from langchain.tools.base import BaseTool
from overrides import override
from pydantic import BaseModel, Extra, Field
from sqlalchemy import MetaData
from sqlalchemy.exc import SQLAlchemyError
from sqlalchemy.sql import func

from dataherald.context_store import ContextStore
from dataherald.db import DB
from dataherald.db_scanner.models.types import TableDescription, TableDescriptionStatus
from dataherald.db_scanner.repository.base import TableDescriptionRepository
from dataherald.sql_database.base import SQLDatabase, SQLInjectionError
from dataherald.sql_database.models.types import (
    DatabaseConnection,
)
from dataherald.sql_generator import EngineTimeOutORItemLimitError, SQLGenerator
from dataherald.types import Question, Response
from dataherald.utils.agent_prompts import (
    AGENT_PREFIX,
    FORMAT_INSTRUCTIONS,
    PLAN_BASE,
    PLAN_WITH_FEWSHOT_EXAMPLES,
    PLAN_WITH_FEWSHOT_EXAMPLES_AND_INSTRUCTIONS,
    PLAN_WITH_INSTRUCTIONS,
    SUFFIX_WITH_FEW_SHOT_SAMPLES,
    SUFFIX_WITHOUT_FEW_SHOT_SAMPLES,
)

logger = logging.getLogger(__name__)


<<<<<<< HEAD
TOP_K = int(os.getenv("UPPER_LIMIT_QUERY_RETURN_ROWS", 50))
=======
TOP_K = int(os.getenv("UPPER_LIMIT_QUERY_RETURN_ROWS", "50"))

>>>>>>> efdd3b0d

def catch_exceptions():  # noqa: C901
    def decorator(fn: Callable[[str], str]) -> Callable[[str], str]:  # noqa: C901
        @wraps(fn)
        def wrapper(*args: Any, **kwargs: Any) -> Any:  # noqa: PLR0911
            try:
                return fn(*args, **kwargs)
            except openai.error.APIError as e:
                # Handle API error here, e.g. retry or log
                return f"OpenAI API returned an API Error: {e}"
            except openai.error.APIConnectionError as e:
                # Handle connection error here
                return f"Failed to connect to OpenAI API: {e}"
            except openai.error.RateLimitError as e:
                # Handle rate limit error (we recommend using exponential backoff)
                return f"OpenAI API request exceeded rate limit: {e}"
            except openai.error.Timeout as e:
                # Handle timeout error (we recommend using exponential backoff)
                return f"OpenAI API request timed out: {e}"
            except openai.error.ServiceUnavailableError as e:
                # Handle service unavailable error (we recommend using exponential backoff)
                return f"OpenAI API service unavailable: {e}"
            except openai.error.InvalidRequestError as e:
                return f"OpenAI API request was invalid: {e}"
            except GoogleAPIError as e:
                return f"Google API returned an error: {e}"
            except SQLAlchemyError as e:
                return f"Error: {e}"

        return wrapper

    return decorator


# Classes needed for tools
class BaseSQLDatabaseTool(BaseModel):
    """Base tool for interacting with the SQL database and the context information."""

    db: SQLDatabase = Field(exclude=True)
    context: List[dict] | None = Field(exclude=True, default=None)

    class Config(BaseTool.Config):
        """Configuration for this pydantic object."""

        arbitrary_types_allowed = True
        extra = Extra.forbid


class GetCurrentTimeTool(BaseSQLDatabaseTool, BaseTool):
    """Tool for finding the current data and time."""

    name = "get_current_datetime"
    description = """
    Input is an empty string, output is the current data and time.
    Always use this tool before generating a query if there is any time or date in the given question.
    """

    @catch_exceptions()
    def _run(
        self,
        tool_input: str = "",  # noqa: ARG002
        run_manager: CallbackManagerForToolRun | None = None,  # noqa: ARG002
    ) -> str:
        """Execute the query, return the results or an error message."""
        current_datetime = datetime.datetime.now()
        return f"Current Date and Time: {str(current_datetime)}"

    async def _arun(
        self,
        tool_input: str = "",
        run_manager: AsyncCallbackManagerForToolRun | None = None,
    ) -> str:
        raise NotImplementedError("GetCurrentTimeTool does not support async")


class QuerySQLDataBaseTool(BaseSQLDatabaseTool, BaseTool):
    """Tool for querying a SQL database."""

    name = "sql_db_query"
    description = """
    Input: SQL query.
    Output: Result from the database or an error message if the query is incorrect.
    If an error occurs, rewrite the query and retry.
    Use this tool to execute SQL queries.
    """

    @catch_exceptions()
    def _run(
        self,
        query: str,
        top_k: int = TOP_K,
        run_manager: CallbackManagerForToolRun | None = None,  # noqa: ARG002
    ) -> str:
        """Execute the query, return the results or an error message."""
        return self.db.run_sql(query, top_k=top_k)[0]

    async def _arun(
        self,
        query: str,
        run_manager: AsyncCallbackManagerForToolRun | None = None,
    ) -> str:
        raise NotImplementedError(
            "QuerySQLDataBaseTool does not support async")


class GetUserInstructions(BaseSQLDatabaseTool, BaseTool):
    """Tool for retrieving the instructions from the user"""

    name = "get_admin_instructions"
    description = """
    Input: is an empty string.
    Output: Database admin instructions before generating the SQL query.
    The generated SQL query MUST follow the admin instructions even it contradicts with the given question.
    """
    instructions: List[dict]

    @catch_exceptions()
    def _run(
        self,
        tool_input: str = "",  # noqa: ARG002
        run_manager: CallbackManagerForToolRun | None = None,  # noqa: ARG002
    ) -> str:
        response = "Admin: All of the generated SQL queries must follow the below instructions:\n"
        for instruction in self.instructions:
            response += f"{instruction['instruction']}\n"
        return response

    async def _arun(
        self,
        tool_input: str = "",  # noqa: ARG002
        run_manager: AsyncCallbackManagerForToolRun | None = None,
    ) -> str:
        raise NotImplementedError("GetUserInstructions does not support async")


class TablesSQLDatabaseTool(BaseSQLDatabaseTool, BaseTool):
    """Tool which takes in the given question and returns a list of tables with their relevance score to the question"""

    name = "db_tables_with_relevance_scores"
    description = """
    Input: Given question.
    Output: Comma-separated list of tables with their relevance scores, indicating their relevance to the question.
    Use this tool to identify the relevant tables for the given question.
    """
    db_scan: List[TableDescription]

    def get_embedding(
        self, text: str, model: str = "text-embedding-ada-002"
    ) -> List[float]:
        text = text.replace("\n", " ")
        return openai.Embedding.create(input=[text], model=model)["data"][0][
            "embedding"
        ]

    def cosine_similarity(self, a: List[float], b: List[float]) -> float:
        return round(np.dot(a, b) / (np.linalg.norm(a) * np.linalg.norm(b)), 4)

    @catch_exceptions()
    def _run(
        self,
        user_question: str,
        run_manager: CallbackManagerForToolRun | None = None,  # noqa: ARG002
    ) -> str:
        """Use the concatenation of table name, columns names, and the description of the table as the table representation"""
        question_embedding = self.get_embedding(user_question)
        table_representations = []
        for table in self.db_scan:
            col_rep = ""
            for column in table.columns:
                col_rep += column.name + " "
            table_rep = f"Table {table.table_name} contain columns: {col_rep}, this tables has: {table.description}"
            table_representations.append([table.table_name, table_rep])
        df = pd.DataFrame(
            table_representations, columns=[
                "table_name", "table_representation"]
        )
        df["table_embedding"] = df.table_representation.apply(
            lambda x: self.get_embedding(x)
        )
        df["similarities"] = df.table_embedding.apply(
            lambda x: self.cosine_similarity(x, question_embedding)
        )
        table_relevance = ""
        for _, row in df.iterrows():
            table_relevance += (
                f'Table: {row["table_name"]}, relevance score: {row["similarities"]}\n'
            )
        return table_relevance

    async def _arun(
        self,
        user_question: str = "",
        run_manager: AsyncCallbackManagerForToolRun | None = None,
    ) -> str:
        raise NotImplementedError(
            "TablesSQLDatabaseTool does not support async")


class ColumnEntityChecker(BaseSQLDatabaseTool, BaseTool):
    """Tool for checking the existance of an entity inside a column."""

    name = "db_column_entity_checker"
    description = """
    Input: Column name and its corresponding table, and an entity.
    Output: cell-values found in the column similar to the given entity.
    Use this tool to get cell values similar to the given entity in the given column.

    Example Input: table1 -> column2, entity
    """

    def find_similar_strings(
        self, input_list: List[tuple], target_string: str, threshold=0.4
    ):
        similar_strings = []
        for item in input_list:
            similarity = difflib.SequenceMatcher(
                None, str(item[0]).strip().lower(), target_string.lower()
            ).ratio()
            if similarity >= threshold:
                similar_strings.append((str(item[0]).strip(), similarity))
        similar_strings.sort(key=lambda x: x[1], reverse=True)
        return similar_strings[:25]

    @catch_exceptions()
    def _run(
        self,
        tool_input: str,
        run_manager: CallbackManagerForToolRun | None = None,  # noqa: ARG002
    ) -> str:
        try:
            schema, entity = tool_input.split(",")
            table_name, column_name = schema.split("->")
        except ValueError:
            return "Invalid input format, use following format: table_name -> column_name, entity (entity should be a string without ',')"
        search_pattern = f"%{entity.strip().lower()}%"
        meta = MetaData(bind=self.db.engine)
        table = sqlalchemy.Table(table_name.strip(), meta, autoload=True)
        try:
            search_query = sqlalchemy.select(
                [func.distinct(table.c[column_name.strip()])]
            ).where(func.lower(table.c[column_name.strip()]).like(search_pattern))
            search_results = self.db.engine.execute(search_query).fetchall()
            search_results = search_results[:25]
        except SQLAlchemyError:
            search_results = []
        distinct_query = sqlalchemy.select(
            [func.distinct(table.c[column_name.strip()])]
        )
        results = self.db.engine.execute(distinct_query).fetchall()
        results = self.find_similar_strings(results, entity)
        similar_items = "Similar items:\n"
        already_added = {}
        for item in results:
            similar_items += f"{item[0]}\n"
            already_added[item[0]] = True
        if len(search_results) > 0:
            for item in search_results:
                if item[0] not in already_added:
                    similar_items += f"{item[0]}\n"
        return similar_items

    async def _arun(
        self,
        tool_input: str,
        run_manager: AsyncCallbackManagerForToolRun | None = None,
    ) -> str:
        raise NotImplementedError("ColumnEntityChecker does not support async")


class SchemaSQLDatabaseTool(BaseSQLDatabaseTool, BaseTool):
    """Tool for getting schema of relevant tables."""

    name = "db_relevant_tables_schema"
    description = """
    Input: Comma-separated list of tables.
    Output: Schema of the specified tables.
    Use this tool to discover all columns of the relevant tables and identify potentially relevant columns.

    Example Input: table1, table2, table3
    """
    db_scan: List[TableDescription]

    @catch_exceptions()
    def _run(
        self,
        table_names: str,
        run_manager: CallbackManagerForToolRun | None = None,  # noqa: ARG002
    ) -> str:
        """Get the schema for tables in a comma-separated list."""
        table_names_list = table_names.split(", ")
        tables_schema = ""
        for table in self.db_scan:
            if table.table_name in table_names_list:
                tables_schema += table.table_schema + "\n"
                if table.description is not None:
                    tables_schema += "Table description: " + table.description + "\n"
        if tables_schema == "":
            tables_schema += "Tables not found in the database"
        return tables_schema

    async def _arun(
        self,
        table_name: str,
        run_manager: AsyncCallbackManagerForToolRun | None = None,
    ) -> str:
        raise NotImplementedError(
            "SchemaSQLDatabaseTool does not support async")


class InfoRelevantColumns(BaseSQLDatabaseTool, BaseTool):
    """Tool for getting more information for potentially relevant columns"""

    name = "db_relevant_columns_info"
    description = """
    Input: Comma-separated list of potentially relevant columns with their corresponding table.
    Output: Information about the values inside the columns and their descriptions.
    Use this tool to gather details about potentially relevant columns. then, filter them, and identify the relevant ones.

    Example Input: table1 -> column1, table1 -> column2, table2 -> column1
    """
    db_scan: List[TableDescription]

    @catch_exceptions()
    def _run(
        self,
        column_names: str,
        run_manager: CallbackManagerForToolRun | None = None,  # noqa: ARG002
    ) -> str:
        """Get the column level information."""
        items_list = column_names.split(", ")
        column_full_info = ""
        for item in items_list:
            table_name, column_name = item.split(" -> ")
            found = False
            for table in self.db_scan:
                if table_name == table.table_name:
                    col_info = ""
                    for column in table.columns:
                        if column_name == column.name:
                            found = True
                            col_info += f"Description: {column.description},"
                            if column.low_cardinality:
                                col_info += f" categories = {column.categories},"
                    col_info += " Sample rows: "
                    if found:
                        for row in table.examples:
                            col_info += row[column_name] + ", "
                        col_info = col_info[:-2]
                        column_full_info += f"Table: {table_name}, column: {column_name}, additional info: {col_info}\n"
            if not found:
                column_full_info += f"Table: {table_name}, column: {column_name} not found in database\n"
        return column_full_info

    async def _arun(
        self,
        table_name: str,
        run_manager: AsyncCallbackManagerForToolRun | None = None,
    ) -> str:
        raise NotImplementedError(
            "InfoRelevantColumnsTool does not support async")


class GetFewShotExamples(BaseSQLDatabaseTool, BaseTool):
    """Tool to obtain few-shot examples from the pool of samples"""

    name = "fewshot_examples_retriever"
    description = """
    Input: Number of required Question/SQL pairs.
    Output: List of similar Question/SQL pairs related to the given question.
    Use this tool to fetch previously asked Question/SQL pairs as examples for improving SQL query generation.
    For complex questions, request more examples to gain a better understanding of tables and columns and the SQL keywords to use.
    If the given question is very similar to one of the retrieved examples, it is recommended to use the same SQL query and modify it slightly to fit the given question.
    Always use this tool first and before any other tool!
    """  # noqa: E501
    few_shot_examples: List[dict]

    @catch_exceptions()
    def _run(
        self,
        number_of_samples: str,
        run_manager: CallbackManagerForToolRun | None = None,  # noqa: ARG002
    ) -> str:
        """Get the schema for tables in a comma-separated list."""
        if number_of_samples.isdigit():
            number_of_samples = int(number_of_samples)
        else:
            return "Action input for the fewshot_examples_retriever tool should be an integer"
        returned_output = ""
        for example in self.few_shot_examples[:number_of_samples]:
            if "used" not in example:
                returned_output += f"Question: {example['nl_question']} -> SQL: {example['sql_query']}\n"
                example["used"] = True
        if returned_output == "":
            returned_output = "No previously asked Question/SQL pairs are available"
        return returned_output

    async def _arun(
        self,
        number_of_samples: str,
        run_manager: AsyncCallbackManagerForToolRun | None = None,
    ) -> str:
        raise NotImplementedError(
            "GetFewShotExamplesTool does not support async")


class SQLDatabaseToolkit(BaseToolkit):
    """Dataherald toolkit"""

    db: SQLDatabase = Field(exclude=True)
    context: List[dict] | None = Field(exclude=True, default=None)
    few_shot_examples: List[dict] | None = Field(exclude=True, default=None)
    instructions: List[dict] | None = Field(exclude=True, default=None)
    db_scan: List[TableDescription] = Field(exclude=True)

    @property
    def dialect(self) -> str:
        """Return string representation of SQL dialect to use."""
        return self.db.dialect

    class Config:
        """Configuration for this pydantic object."""

        arbitrary_types_allowed = True

    def get_tools(self) -> List[BaseTool]:
        """Get the tools in the toolkit."""
        tools = []
        query_sql_db_tool = QuerySQLDataBaseTool(
            db=self.db, context=self.context)
        tools.append(query_sql_db_tool)
        if self.instructions is not None:
            tools.append(
                GetUserInstructions(
                    db=self.db, context=self.context, instructions=self.instructions
                )
            )
        get_current_datetime = GetCurrentTimeTool(
            db=self.db, context=self.context)
        tools.append(get_current_datetime)
        tables_sql_db_tool = TablesSQLDatabaseTool(
            db=self.db, context=self.context, db_scan=self.db_scan
        )
        tools.append(tables_sql_db_tool)
        schema_sql_db_tool = SchemaSQLDatabaseTool(
            db=self.db, context=self.context, db_scan=self.db_scan
        )
        tools.append(schema_sql_db_tool)
        info_relevant_tool = InfoRelevantColumns(
            db=self.db, context=self.context, db_scan=self.db_scan
        )
        tools.append(info_relevant_tool)
        column_sample_tool = ColumnEntityChecker(
            db=self.db, context=self.context)
        tools.append(column_sample_tool)
        if self.few_shot_examples is not None:
            get_fewshot_examples_tool = GetFewShotExamples(
                db=self.db,
                context=self.context,
                few_shot_examples=self.few_shot_examples,
            )
            tools.append(get_fewshot_examples_tool)
        return tools


class DataheraldSQLAgent(SQLGenerator):
    """Dataherald SQL agent"""

    max_number_of_examples: int = 5  # maximum number of question/SQL pairs
    llm: Any = None

    def remove_duplicate_examples(self, fewshot_exmaples: List[dict]) -> List[dict]:
        returned_result = []
        seen_list = []
        for example in fewshot_exmaples:
            if example["nl_question"] not in seen_list:
                seen_list.append(example["nl_question"])
                returned_result.append(example)
        return returned_result

    def create_sql_agent(
        self,
        toolkit: SQLDatabaseToolkit,
        callback_manager: BaseCallbackManager | None = None,
        prefix: str = AGENT_PREFIX,
        suffix: str | None = None,
        format_instructions: str = FORMAT_INSTRUCTIONS,
        input_variables: List[str] | None = None,
        max_examples: int = 20,
        number_of_instructions: int = 1,
        max_iterations: int | None = 15,
        max_execution_time: float | None = None,
        early_stopping_method: str = "force",
        verbose: bool = False,
        agent_executor_kwargs: Dict[str, Any] | None = None,
        **kwargs: Dict[str, Any],
    ) -> AgentExecutor:
        """Construct an SQL agent from an LLM and tools."""
        tools = toolkit.get_tools()
        if max_examples > 0 and number_of_instructions > 0:
            plan = PLAN_WITH_FEWSHOT_EXAMPLES_AND_INSTRUCTIONS
            suffix = SUFFIX_WITH_FEW_SHOT_SAMPLES
        elif max_examples > 0:
            plan = PLAN_WITH_FEWSHOT_EXAMPLES
            suffix = SUFFIX_WITH_FEW_SHOT_SAMPLES
        elif number_of_instructions > 0:
            plan = PLAN_WITH_INSTRUCTIONS
            suffix = SUFFIX_WITHOUT_FEW_SHOT_SAMPLES
        else:
            plan = PLAN_BASE
            suffix = SUFFIX_WITHOUT_FEW_SHOT_SAMPLES
        plan = plan.format(
            dialect=toolkit.dialect,
            max_examples=max_examples,
        )
        prefix = prefix.format(
            dialect=toolkit.dialect, max_examples=max_examples, agent_plan=plan
        )
        prompt = ZeroShotAgent.create_prompt(
            tools,
            prefix=prefix,
            suffix=suffix,
            format_instructions=format_instructions,
            input_variables=input_variables,
        )
        llm_chain = LLMChain(
            llm=self.llm,
            prompt=prompt,
            callback_manager=callback_manager,
        )
        tool_names = [tool.name for tool in tools]
        agent = ZeroShotAgent(llm_chain=llm_chain,
                              allowed_tools=tool_names, **kwargs)
        return AgentExecutor.from_agent_and_tools(
            agent=agent,
            tools=tools,
            callback_manager=callback_manager,
            verbose=verbose,
            max_iterations=max_iterations,
            max_execution_time=max_execution_time,
            early_stopping_method=early_stopping_method,
            **(agent_executor_kwargs or {}),
        )

    @override
    def generate_response(
        self,
        user_question: Question,
        database_connection: DatabaseConnection,
        context: List[dict] = None,
    ) -> Response:
        start_time = time.time()
        context_store = self.system.instance(ContextStore)
        storage = self.system.instance(DB)
        self.llm = self.model.get_model(
            database_connection=database_connection,
            temperature=0,
            model_name=os.getenv("AGENT_LLM_MODEL", "gpt-4-32k"),
        )
        repository = TableDescriptionRepository(storage)
        db_scan = repository.get_all_tables_by_db(
            {
                "db_connection_id": ObjectId(database_connection.id),
                "status": TableDescriptionStatus.SYNCHRONIZED.value,
            }
        )
        if not db_scan:
            raise ValueError("No scanned tables found for database")
        few_shot_examples, instructions = context_store.retrieve_context_for_question(
            user_question, number_of_samples=self.max_number_of_examples
        )
        if few_shot_examples is not None:
            new_fewshot_examples = self.remove_duplicate_examples(
                few_shot_examples)
            number_of_samples = len(new_fewshot_examples)
        else:
            new_fewshot_examples = None
            number_of_samples = 0
        logger.info(
            f"Generating SQL response to question: {str(user_question.dict())}")
        self.database = SQLDatabase.get_sql_engine(database_connection)
        toolkit = SQLDatabaseToolkit(
            db=self.database,
            context=context,
            few_shot_examples=new_fewshot_examples,
            instructions=instructions,
            db_scan=db_scan,
        )
        met = os.getenv("DH_ENGINE_TIMEOUT", None)
        print(f"met: {met}")
        print(f"typeof met: {type(met)}")
        agent_executor = self.create_sql_agent(
            toolkit=toolkit,
            verbose=True,
            max_examples=number_of_samples,
            number_of_instructions=len(
                instructions) if instructions is not None else 0,
            max_execution_time=os.getenv("DH_ENGINE_TIMEOUT", None),
        )
        agent_executor.return_intermediate_steps = True
        agent_executor.handle_parsing_errors = True
        with get_openai_callback() as cb:
            try:
                result = agent_executor({"input": user_question.question})
                result = self.check_for_time_out_or_tool_limit(result)
            except SQLInjectionError as e:
                raise SQLInjectionError(e) from e
            except EngineTimeOutORItemLimitError as e:
                raise EngineTimeOutORItemLimitError(e) from e
            except Exception as e:
                return Response(
                    question_id=user_question.id,
                    total_tokens=cb.total_tokens,
                    total_cost=cb.total_cost,
                    sql_query="",
                    sql_generation_status="INVALID",
                    sql_query_result=None,
                    error_message=str(e),
                )
        sql_query_list = []
        for step in result["intermediate_steps"]:
            action = step[0]
            if type(action) == AgentAction and action.tool == "sql_db_query":
                sql_query_list.append(self.format_sql_query(action.tool_input))
        intermediate_steps = self.format_intermediate_representations(
            result["intermediate_steps"]
        )
        exec_time = time.time() - start_time
        logger.info(
            f"cost: {str(cb.total_cost)} tokens: {str(cb.total_tokens)} time: {str(exec_time)}"
        )
        response = Response(
            question_id=user_question.id,
            response=result["output"],
            intermediate_steps=intermediate_steps,
            exec_time=exec_time,
            total_tokens=cb.total_tokens,
            total_cost=cb.total_cost,
            sql_query=sql_query_list[-1] if len(sql_query_list) > 0 else "",
        )
        return self.create_sql_query_status(
            self.database, response.sql_query, response, top_k=TOP_K
        )<|MERGE_RESOLUTION|>--- conflicted
+++ resolved
@@ -54,12 +54,8 @@
 logger = logging.getLogger(__name__)
 
 
-<<<<<<< HEAD
-TOP_K = int(os.getenv("UPPER_LIMIT_QUERY_RETURN_ROWS", 50))
-=======
 TOP_K = int(os.getenv("UPPER_LIMIT_QUERY_RETURN_ROWS", "50"))
 
->>>>>>> efdd3b0d
 
 def catch_exceptions():  # noqa: C901
     def decorator(fn: Callable[[str], str]) -> Callable[[str], str]:  # noqa: C901
