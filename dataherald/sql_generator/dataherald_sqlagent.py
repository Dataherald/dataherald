import datetime
import difflib
import logging
import os
import time
from functools import wraps
from typing import Any, Callable, Dict, List

import numpy as np
import openai
import pandas as pd
import sqlalchemy
import tiktoken
from bson.objectid import ObjectId
from google.api_core.exceptions import GoogleAPIError
from langchain.agents.agent import AgentExecutor
from langchain.agents.agent_toolkits.base import BaseToolkit
from langchain.agents.mrkl.base import ZeroShotAgent
from langchain.callbacks import get_openai_callback
from langchain.callbacks.base import BaseCallbackManager
from langchain.callbacks.manager import (
    AsyncCallbackManagerForToolRun,
    CallbackManagerForToolRun,
)
from langchain.chains.llm import LLMChain
from langchain.embeddings import OpenAIEmbeddings
from langchain.schema import AgentAction
from langchain.tools.base import BaseTool
from overrides import override
from pydantic import BaseModel, Extra, Field
from sqlalchemy import MetaData
from sqlalchemy.exc import SQLAlchemyError
from sqlalchemy.sql import func

from dataherald.context_store import ContextStore
from dataherald.db import DB
from dataherald.db_scanner.models.types import TableDescription, TableDescriptionStatus
from dataherald.db_scanner.repository.base import TableDescriptionRepository
from dataherald.sql_database.base import SQLDatabase, SQLInjectionError
from dataherald.sql_database.models.types import (
    DatabaseConnection,
)
from dataherald.sql_generator import EngineTimeOutORItemLimitError, SQLGenerator
from dataherald.sql_generator.adaptive_agent_executor import AdaptiveAgentExecutor
from dataherald.types import Question, Response
from dataherald.utils.agent_prompts import (
    AGENT_PREFIX,
    FORMAT_INSTRUCTIONS,
    PLAN_BASE,
    PLAN_WITH_FEWSHOT_EXAMPLES,
    PLAN_WITH_FEWSHOT_EXAMPLES_AND_INSTRUCTIONS,
    PLAN_WITH_INSTRUCTIONS,
    SUFFIX_WITH_FEW_SHOT_SAMPLES,
    SUFFIX_WITHOUT_FEW_SHOT_SAMPLES,
)
from dataherald.utils.models_context_window import OPENAI_CONTEXT_WIDNOW_SIZES

logger = logging.getLogger(__name__)


TOP_K = int(os.getenv("UPPER_LIMIT_QUERY_RETURN_ROWS", "50"))
EMBEDDING_MODEL = "text-embedding-ada-002"


def catch_exceptions():  # noqa: C901
    def decorator(fn: Callable[[str], str]) -> Callable[[str], str]:  # noqa: C901
        @wraps(fn)
        def wrapper(*args: Any, **kwargs: Any) -> Any:  # noqa: PLR0911
            try:
                return fn(*args, **kwargs)
            except openai.error.APIError as e:
                # Handle API error here, e.g. retry or log
                return f"OpenAI API returned an API Error: {e}"
            except openai.error.APIConnectionError as e:
                # Handle connection error here
                return f"Failed to connect to OpenAI API: {e}"
            except openai.error.RateLimitError as e:
                # Handle rate limit error (we recommend using exponential backoff)
                return f"OpenAI API request exceeded rate limit: {e}"
            except openai.error.Timeout as e:
                # Handle timeout error (we recommend using exponential backoff)
                return f"OpenAI API request timed out: {e}"
            except openai.error.ServiceUnavailableError as e:
                # Handle service unavailable error (we recommend using exponential backoff)
                return f"OpenAI API service unavailable: {e}"
            except openai.error.InvalidRequestError as e:
                return f"OpenAI API request was invalid: {e}"
            except GoogleAPIError as e:
                return f"Google API returned an error: {e}"
            except SQLAlchemyError as e:
                return f"Error: {e}"

        return wrapper

    return decorator


# Classes needed for tools
class BaseSQLDatabaseTool(BaseModel):
    """Base tool for interacting with the SQL database and the context information."""

    db: SQLDatabase = Field(exclude=True)
    context: List[dict] | None = Field(exclude=True, default=None)

    class Config(BaseTool.Config):
        """Configuration for this pydantic object."""

        arbitrary_types_allowed = True
        extra = Extra.forbid


class GetCurrentTimeTool(BaseSQLDatabaseTool, BaseTool):
    """Tool for finding the current data and time."""

    name = "get_current_datetime"
    description = """
    Input is an empty string, output is the current data and time.
    Always use this tool before generating a query if there is any time or date in the given question.
    """

    @catch_exceptions()
    def _run(
        self,
        tool_input: str = "",  # noqa: ARG002
        run_manager: CallbackManagerForToolRun | None = None,  # noqa: ARG002
    ) -> str:
        """Execute the query, return the results or an error message."""
        current_datetime = datetime.datetime.now()
        return f"Current Date and Time: {str(current_datetime)}"

    async def _arun(
        self,
        tool_input: str = "",
        run_manager: AsyncCallbackManagerForToolRun | None = None,
    ) -> str:
        raise NotImplementedError("GetCurrentTimeTool does not support async")


class QuerySQLDataBaseTool(BaseSQLDatabaseTool, BaseTool):
    """Tool for querying a SQL database."""

    name = "sql_db_query"
    description = """
    Input: SQL query.
    Output: Result from the database or an error message if the query is incorrect.
    If an error occurs, rewrite the query and retry.
    Use this tool to execute SQL queries.
    """

    @catch_exceptions()
    def _run(
        self,
        query: str,
        top_k: int = TOP_K,
        run_manager: CallbackManagerForToolRun | None = None,  # noqa: ARG002
    ) -> str:
        """Execute the query, return the results or an error message."""
        return self.db.run_sql(query, top_k=top_k)[0]

    async def _arun(
        self,
        query: str,
        run_manager: AsyncCallbackManagerForToolRun | None = None,
    ) -> str:
        raise NotImplementedError(
            "QuerySQLDataBaseTool does not support async")


class GetUserInstructions(BaseSQLDatabaseTool, BaseTool):
    """Tool for retrieving the instructions from the user"""

    name = "get_admin_instructions"
    description = """
    Input: is an empty string.
    Output: Database admin instructions before generating the SQL query.
    The generated SQL query MUST follow the admin instructions even it contradicts with the given question.
    """
    instructions: List[dict]

    @catch_exceptions()
    def _run(
        self,
        tool_input: str = "",  # noqa: ARG002
        run_manager: CallbackManagerForToolRun | None = None,  # noqa: ARG002
    ) -> str:
        response = "Admin: All of the generated SQL queries must follow the below instructions:\n"
        for instruction in self.instructions:
            response += f"{instruction['instruction']}\n"
        return response

    async def _arun(
        self,
        tool_input: str = "",  # noqa: ARG002
        run_manager: AsyncCallbackManagerForToolRun | None = None,
    ) -> str:
        raise NotImplementedError("GetUserInstructions does not support async")


class TablesSQLDatabaseTool(BaseSQLDatabaseTool, BaseTool):
    """Tool which takes in the given question and returns a list of tables with their relevance score to the question"""

    name = "db_tables_with_relevance_scores"
    description = """
    Input: Given question.
    Output: Comma-separated list of tables with their relevance scores, indicating their relevance to the question.
    Use this tool to identify the relevant tables for the given question.
    """
    db_scan: List[TableDescription]
    embedding: OpenAIEmbeddings

    def get_embedding(
        self,
        text: str,
    ) -> List[float]:
        text = text.replace("\n", " ")
        return self.embedding.embed_query(text)

    def cosine_similarity(self, a: List[float], b: List[float]) -> float:
        return round(np.dot(a, b) / (np.linalg.norm(a) * np.linalg.norm(b)), 4)

    @catch_exceptions()
    def _run(
        self,
        user_question: str,
        run_manager: CallbackManagerForToolRun | None = None,  # noqa: ARG002
    ) -> str:
        """Use the concatenation of table name, columns names, and the description of the table as the table representation"""
        question_embedding = self.get_embedding(user_question)
        table_representations = []
        for table in self.db_scan:
            col_rep = ""
            for column in table.columns:
                col_rep += column.name + " "
            table_rep = f"Table {table.table_name} contain columns: {col_rep}, this tables has: {table.description}"
            table_representations.append([table.table_name, table_rep])
        df = pd.DataFrame(
            table_representations, columns=[
                "table_name", "table_representation"]
        )
        df["table_embedding"] = df.table_representation.apply(
            lambda x: self.get_embedding(x)
        )
        df["similarities"] = df.table_embedding.apply(
            lambda x: self.cosine_similarity(x, question_embedding)
        )
        table_relevance = ""
        for _, row in df.iterrows():
            table_relevance += (
                f'Table: {row["table_name"]}, relevance score: {row["similarities"]}\n'
            )
        return table_relevance

    async def _arun(
        self,
        user_question: str = "",
        run_manager: AsyncCallbackManagerForToolRun | None = None,
    ) -> str:
        raise NotImplementedError(
            "TablesSQLDatabaseTool does not support async")


class ColumnEntityChecker(BaseSQLDatabaseTool, BaseTool):
    """Tool for checking the existance of an entity inside a column."""

    name = "db_column_entity_checker"
    description = """
    Input: Column name and its corresponding table, and an entity.
    Output: cell-values found in the column similar to the given entity.
    Use this tool to get cell values similar to the given entity in the given column.

    Example Input: table1 -> column2, entity
    """

    def find_similar_strings(
        self, input_list: List[tuple], target_string: str, threshold=0.4
    ):
        similar_strings = []
        for item in input_list:
            similarity = difflib.SequenceMatcher(
                None, str(item[0]).strip().lower(), target_string.lower()
            ).ratio()
            if similarity >= threshold:
                similar_strings.append((str(item[0]).strip(), similarity))
        similar_strings.sort(key=lambda x: x[1], reverse=True)
        return similar_strings[:25]

    @catch_exceptions()
    def _run(
        self,
        tool_input: str,
        run_manager: CallbackManagerForToolRun | None = None,  # noqa: ARG002
    ) -> str:
        try:
            schema, entity = tool_input.split(",")
            table_name, column_name = schema.split("->")
        except ValueError:
            return "Invalid input format, use following format: table_name -> column_name, entity (entity should be a string without ',')"
        search_pattern = f"%{entity.strip().lower()}%"
        meta = MetaData(bind=self.db.engine)
        table = sqlalchemy.Table(table_name.strip(), meta, autoload=True)
        try:
            search_query = sqlalchemy.select(
                [func.distinct(table.c[column_name.strip()])]
            ).where(func.lower(table.c[column_name.strip()]).like(search_pattern))
            search_results = self.db.engine.execute(search_query).fetchall()
            search_results = search_results[:25]
        except SQLAlchemyError:
            search_results = []
        distinct_query = sqlalchemy.select(
            [func.distinct(table.c[column_name.strip()])]
        )
        results = self.db.engine.execute(distinct_query).fetchall()
        results = self.find_similar_strings(results, entity)
        similar_items = "Similar items:\n"
        already_added = {}
        for item in results:
            similar_items += f"{item[0]}\n"
            already_added[item[0]] = True
        if len(search_results) > 0:
            for item in search_results:
                if item[0] not in already_added:
                    similar_items += f"{item[0]}\n"
        return similar_items

    async def _arun(
        self,
        tool_input: str,
        run_manager: AsyncCallbackManagerForToolRun | None = None,
    ) -> str:
        raise NotImplementedError("ColumnEntityChecker does not support async")


class SchemaSQLDatabaseTool(BaseSQLDatabaseTool, BaseTool):
    """Tool for getting schema of relevant tables."""

    name = "db_relevant_tables_schema"
    description = """
    Input: Comma-separated list of tables.
    Output: Schema of the specified tables.
    Use this tool to discover all columns of the relevant tables and identify potentially relevant columns.

    Example Input: table1, table2, table3
    """
    db_scan: List[TableDescription]

    @catch_exceptions()
    def _run(
        self,
        table_names: str,
        run_manager: CallbackManagerForToolRun | None = None,  # noqa: ARG002
    ) -> str:
        """Get the schema for tables in a comma-separated list."""
        table_names_list = table_names.split(", ")
        tables_schema = ""
        for table in self.db_scan:
            if table.table_name in table_names_list:
                tables_schema += table.table_schema + "\n"
                if table.description is not None:
                    tables_schema += "Table description: " + table.description + "\n"
        if tables_schema == "":
            tables_schema += "Tables not found in the database"
        return tables_schema

    async def _arun(
        self,
        table_name: str,
        run_manager: AsyncCallbackManagerForToolRun | None = None,
    ) -> str:
        raise NotImplementedError(
            "SchemaSQLDatabaseTool does not support async")


class InfoRelevantColumns(BaseSQLDatabaseTool, BaseTool):
    """Tool for getting more information for potentially relevant columns"""

    name = "db_relevant_columns_info"
    description = """
    Input: Comma-separated list of potentially relevant columns with their corresponding table.
    Output: Information about the values inside the columns and their descriptions.
    Use this tool to gather details about potentially relevant columns. then, filter them, and identify the relevant ones.

    Example Input: table1 -> column1, table1 -> column2, table2 -> column1
    """
    db_scan: List[TableDescription]

    @catch_exceptions()
    def _run(
        self,
        column_names: str,
        run_manager: CallbackManagerForToolRun | None = None,  # noqa: ARG002
    ) -> str:
        """Get the column level information."""
        items_list = column_names.split(", ")
        column_full_info = ""
        for item in items_list:
            table_name, column_name = item.split(" -> ")
            found = False
            for table in self.db_scan:
                if table_name == table.table_name:
                    col_info = ""
                    for column in table.columns:
                        if column_name == column.name:
                            found = True
                            col_info += f"Description: {column.description},"
                            if column.low_cardinality:
                                col_info += f" categories = {column.categories},"
                    col_info += " Sample rows: "
                    if found:
                        for row in table.examples:
                            col_info += row[column_name] + ", "
                        col_info = col_info[:-2]
                        column_full_info += f"Table: {table_name}, column: {column_name}, additional info: {col_info}\n"
            if not found:
                column_full_info += f"Table: {table_name}, column: {column_name} not found in database\n"
        return column_full_info

    async def _arun(
        self,
        table_name: str,
        run_manager: AsyncCallbackManagerForToolRun | None = None,
    ) -> str:
        raise NotImplementedError(
            "InfoRelevantColumnsTool does not support async")


class GetFewShotExamples(BaseSQLDatabaseTool, BaseTool):
    """Tool to obtain few-shot examples from the pool of samples"""

    name = "fewshot_examples_retriever"
    description = """
    Input: Number of required Question/SQL pairs.
    Output: List of similar Question/SQL pairs related to the given question.
    Use this tool to fetch previously asked Question/SQL pairs as examples for improving SQL query generation.
    For complex questions, request more examples to gain a better understanding of tables and columns and the SQL keywords to use.
    If the given question is very similar to one of the retrieved examples, it is recommended to use the same SQL query and modify it slightly to fit the given question.
    Always use this tool first and before any other tool!
    """  # noqa: E501
    few_shot_examples: List[dict]

    @catch_exceptions()
    def _run(
        self,
        number_of_samples: str,
        run_manager: CallbackManagerForToolRun | None = None,  # noqa: ARG002
    ) -> str:
        """Get the schema for tables in a comma-separated list."""
        if number_of_samples.isdigit():
            number_of_samples = int(number_of_samples)
        else:
            return "Action input for the fewshot_examples_retriever tool should be an integer"
        returned_output = ""
        for example in self.few_shot_examples[:number_of_samples]:
            if "used" not in example:
                returned_output += f"Question: {example['nl_question']} -> SQL: {example['sql_query']}\n"
                example["used"] = True
        if returned_output == "":
            returned_output = "No previously asked Question/SQL pairs are available"
        return returned_output

    async def _arun(
        self,
        number_of_samples: str,
        run_manager: AsyncCallbackManagerForToolRun | None = None,
    ) -> str:
        raise NotImplementedError(
            "GetFewShotExamplesTool does not support async")


class SQLDatabaseToolkit(BaseToolkit):
    """Dataherald toolkit"""

    db: SQLDatabase = Field(exclude=True)
    context: List[dict] | None = Field(exclude=True, default=None)
    few_shot_examples: List[dict] | None = Field(exclude=True, default=None)
    instructions: List[dict] | None = Field(exclude=True, default=None)
    db_scan: List[TableDescription] = Field(exclude=True)
    embedding: OpenAIEmbeddings = Field(exclude=True)

    @property
    def dialect(self) -> str:
        """Return string representation of SQL dialect to use."""
        return self.db.dialect

    class Config:
        """Configuration for this pydantic object."""

        arbitrary_types_allowed = True

    def get_tools(self) -> List[BaseTool]:
        """Get the tools in the toolkit."""
        tools = []
        query_sql_db_tool = QuerySQLDataBaseTool(
            db=self.db, context=self.context)
        tools.append(query_sql_db_tool)
        if self.instructions is not None:
            tools.append(
                GetUserInstructions(
                    db=self.db, context=self.context, instructions=self.instructions
                )
            )
        get_current_datetime = GetCurrentTimeTool(
            db=self.db, context=self.context)
        tools.append(get_current_datetime)
        tables_sql_db_tool = TablesSQLDatabaseTool(
            db=self.db,
            context=self.context,
            db_scan=self.db_scan,
            embedding=self.embedding,
        )
        tools.append(tables_sql_db_tool)
        schema_sql_db_tool = SchemaSQLDatabaseTool(
            db=self.db, context=self.context, db_scan=self.db_scan
        )
        tools.append(schema_sql_db_tool)
        info_relevant_tool = InfoRelevantColumns(
            db=self.db, context=self.context, db_scan=self.db_scan
        )
        tools.append(info_relevant_tool)
        column_sample_tool = ColumnEntityChecker(
            db=self.db, context=self.context)
        tools.append(column_sample_tool)
        if self.few_shot_examples is not None:
            get_fewshot_examples_tool = GetFewShotExamples(
                db=self.db,
                context=self.context,
                few_shot_examples=self.few_shot_examples,
            )
            tools.append(get_fewshot_examples_tool)
        return tools


class DataheraldSQLAgent(SQLGenerator):
    """Dataherald SQL agent"""

    max_number_of_examples: int = 5  # maximum number of question/SQL pairs
    llm: Any = None

    def remove_duplicate_examples(self, fewshot_exmaples: List[dict]) -> List[dict]:
        returned_result = []
        seen_list = []
        for example in fewshot_exmaples:
            if example["nl_question"] not in seen_list:
                seen_list.append(example["nl_question"])
                returned_result.append(example)
        return returned_result

    def create_sql_agent(
        self,
        toolkit: SQLDatabaseToolkit,
        callback_manager: BaseCallbackManager | None = None,
        prefix: str = AGENT_PREFIX,
        suffix: str | None = None,
        format_instructions: str = FORMAT_INSTRUCTIONS,
        input_variables: List[str] | None = None,
        max_examples: int = 20,
        number_of_instructions: int = 1,
        max_iterations: int | None = 15,
        max_execution_time: float | None = None,
        early_stopping_method: str = "force",
        verbose: bool = False,
        agent_executor_kwargs: Dict[str, Any] | None = None,
        **kwargs: Dict[str, Any],
    ) -> AgentExecutor:
        """Construct an SQL agent from an LLM and tools."""
        tools = toolkit.get_tools()
        if max_examples > 0 and number_of_instructions > 0:
            plan = PLAN_WITH_FEWSHOT_EXAMPLES_AND_INSTRUCTIONS
            suffix = SUFFIX_WITH_FEW_SHOT_SAMPLES
        elif max_examples > 0:
            plan = PLAN_WITH_FEWSHOT_EXAMPLES
            suffix = SUFFIX_WITH_FEW_SHOT_SAMPLES
        elif number_of_instructions > 0:
            plan = PLAN_WITH_INSTRUCTIONS
            suffix = SUFFIX_WITHOUT_FEW_SHOT_SAMPLES
        else:
            plan = PLAN_BASE
            suffix = SUFFIX_WITHOUT_FEW_SHOT_SAMPLES
        plan = plan.format(
            dialect=toolkit.dialect,
            max_examples=max_examples,
        )
        prefix = prefix.format(
            dialect=toolkit.dialect, max_examples=max_examples, agent_plan=plan
        )
        prompt = ZeroShotAgent.create_prompt(
            tools,
            prefix=prefix,
            suffix=suffix,
            format_instructions=format_instructions,
            input_variables=input_variables,
        )
        llm_chain = LLMChain(
            llm=self.short_context_llm,
            prompt=prompt,
            callback_manager=callback_manager,
        )
        tool_names = [tool.name for tool in tools]
<<<<<<< HEAD
        agent = ZeroShotAgent(llm_chain=llm_chain,
                              allowed_tools=tool_names, **kwargs)
        return AgentExecutor.from_agent_and_tools(
=======
        agent = ZeroShotAgent(llm_chain=llm_chain, allowed_tools=tool_names, **kwargs)
        return AdaptiveAgentExecutor.from_agent_and_tools(
>>>>>>> caa14b3e
            agent=agent,
            tools=tools,
            llm_list={
                "short_context_llm": self.short_context_llm,
                "long_context_llm": self.long_context_llm,
            },
            switch_to_larger_model_threshold=OPENAI_CONTEXT_WIDNOW_SIZES[
                self.short_context_llm.model_name
            ]
            - 500,
            encoding=tiktoken.encoding_for_model(self.short_context_llm.model_name),
            callback_manager=callback_manager,
            verbose=verbose,
            max_iterations=max_iterations,
            max_execution_time=max_execution_time,
            early_stopping_method=early_stopping_method,
            **(agent_executor_kwargs or {}),
        )

    @override
    def generate_response(
        self,
        user_question: Question,
        database_connection: DatabaseConnection,
        context: List[dict] = None,
    ) -> Response:
        start_time = time.time()
        context_store = self.system.instance(ContextStore)
        storage = self.system.instance(DB)
        self.short_context_llm = self.model.get_model(
            database_connection=database_connection,
            temperature=0,
            model_name=os.getenv("LLM_MODEL", "gpt-4"),
        )
        self.long_context_llm = self.model.get_model(
            database_connection=database_connection,
            temperature=0,
            model_name=os.getenv("AGENT_LLM_MODEL", "gpt-4-32k"),
        )
        repository = TableDescriptionRepository(storage)
        db_scan = repository.get_all_tables_by_db(
            {
                "db_connection_id": ObjectId(database_connection.id),
                "status": TableDescriptionStatus.SYNCHRONIZED.value,
            }
        )
        if not db_scan:
            raise ValueError("No scanned tables found for database")
        few_shot_examples, instructions = context_store.retrieve_context_for_question(
            user_question, number_of_samples=self.max_number_of_examples
        )
        if few_shot_examples is not None:
            new_fewshot_examples = self.remove_duplicate_examples(
                few_shot_examples)
            number_of_samples = len(new_fewshot_examples)
        else:
            new_fewshot_examples = None
            number_of_samples = 0
        logger.info(
            f"Generating SQL response to question: {str(user_question.dict())}")
        self.database = SQLDatabase.get_sql_engine(database_connection)
        toolkit = SQLDatabaseToolkit(
            db=self.database,
            context=context,
            few_shot_examples=new_fewshot_examples,
            instructions=instructions,
            db_scan=db_scan,
            embedding=OpenAIEmbeddings(
                openai_api_key=database_connection.decrypt_api_key(),
                model=EMBEDDING_MODEL,
            ),
        )
        met = os.getenv("DH_ENGINE_TIMEOUT", None)
        print(f"met: {met}")
        print(f"typeof met: {type(met)}")
        agent_executor = self.create_sql_agent(
            toolkit=toolkit,
            verbose=True,
            max_examples=number_of_samples,
            number_of_instructions=len(
                instructions) if instructions is not None else 0,
            max_execution_time=os.getenv("DH_ENGINE_TIMEOUT", None),
        )
        agent_executor.return_intermediate_steps = True
        agent_executor.handle_parsing_errors = True
        with get_openai_callback() as cb:
            try:
                result = agent_executor({"input": user_question.question})
                result = self.check_for_time_out_or_tool_limit(result)
            except SQLInjectionError as e:
                raise SQLInjectionError(e) from e
            except EngineTimeOutORItemLimitError as e:
                raise EngineTimeOutORItemLimitError(e) from e
            except Exception as e:
                return Response(
                    question_id=user_question.id,
                    total_tokens=cb.total_tokens,
                    total_cost=cb.total_cost,
                    sql_query="",
                    sql_generation_status="INVALID",
                    sql_query_result=None,
                    error_message=str(e),
                )
        sql_query_list = []
        for step in result["intermediate_steps"]:
            action = step[0]
            if type(action) == AgentAction and action.tool == "sql_db_query":
                sql_query_list.append(self.format_sql_query(action.tool_input))
        intermediate_steps = self.format_intermediate_representations(
            result["intermediate_steps"]
        )
        exec_time = time.time() - start_time
        logger.info(
            f"cost: {str(cb.total_cost)} tokens: {str(cb.total_tokens)} time: {str(exec_time)}"
        )
        response = Response(
            question_id=user_question.id,
            response=result["output"],
            intermediate_steps=intermediate_steps,
            exec_time=exec_time,
            total_tokens=cb.total_tokens,
            total_cost=cb.total_cost,
            sql_query=sql_query_list[-1] if len(sql_query_list) > 0 else "",
        )
        return self.create_sql_query_status(
            self.database, response.sql_query, response, top_k=TOP_K
        )<|MERGE_RESOLUTION|>--- conflicted
+++ resolved
@@ -595,14 +595,9 @@
             callback_manager=callback_manager,
         )
         tool_names = [tool.name for tool in tools]
-<<<<<<< HEAD
         agent = ZeroShotAgent(llm_chain=llm_chain,
                               allowed_tools=tool_names, **kwargs)
-        return AgentExecutor.from_agent_and_tools(
-=======
-        agent = ZeroShotAgent(llm_chain=llm_chain, allowed_tools=tool_names, **kwargs)
         return AdaptiveAgentExecutor.from_agent_and_tools(
->>>>>>> caa14b3e
             agent=agent,
             tools=tools,
             llm_list={
@@ -613,7 +608,8 @@
                 self.short_context_llm.model_name
             ]
             - 500,
-            encoding=tiktoken.encoding_for_model(self.short_context_llm.model_name),
+            encoding=tiktoken.encoding_for_model(
+                self.short_context_llm.model_name),
             callback_manager=callback_manager,
             verbose=verbose,
             max_iterations=max_iterations,
