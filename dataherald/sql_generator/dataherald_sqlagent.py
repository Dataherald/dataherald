import datetime
import difflib
import logging
import os
import time
from functools import wraps
from typing import Any, Callable, Dict, List

import numpy as np
import openai
import pandas as pd
import sqlalchemy
from bson.objectid import ObjectId
from google.api_core.exceptions import GoogleAPIError
from langchain.agents.agent import AgentExecutor
from langchain.agents.agent_toolkits.base import BaseToolkit
from langchain.agents.mrkl.base import ZeroShotAgent
from langchain.callbacks import get_openai_callback
from langchain.callbacks.base import BaseCallbackManager
from langchain.callbacks.manager import (
    AsyncCallbackManagerForToolRun,
    CallbackManagerForToolRun,
)
from langchain.chains.llm import LLMChain
from langchain.schema import AgentAction
from langchain.tools.base import BaseTool
from overrides import override
from pydantic import BaseModel, Extra, Field
from sqlalchemy import MetaData
from sqlalchemy.exc import SQLAlchemyError
from sqlalchemy.sql import func

from dataherald.context_store import ContextStore
from dataherald.db import DB
from dataherald.db_scanner.models.types import TableDescription, TableDescriptionStatus
from dataherald.db_scanner.repository.base import TableDescriptionRepository
from dataherald.sql_database.base import SQLDatabase, SQLInjectionError
from dataherald.sql_database.models.types import (
    DatabaseConnection,
)
from dataherald.sql_generator import EngineTimeOutORItemLimitError, SQLGenerator
from dataherald.types import Question, Response

logger = logging.getLogger(__name__)


TOP_K = 50
AGENT_PREFIX = """You are an agent designed to interact with a SQL database.
Given an input question, create a syntactically correct {dialect} query to run, then look at the results of the query and return the answer.
You have access to tools for interacting with the database.
Only use the below tools. Only use the information returned by the below tools to construct your final answer.
#
Here is the plan you have to follow:
1) Use the fewshot_examples_retriever tool to retrieve a first set of possibly relevant tables and columns and the SQL syntax to use.
2) Use the db_tables_with_relevance_scores tool to find the a second set of possibly relevant tables.
3) Use the db_relevant_tables_schema tool to obtain the schema of the both sets of possibly relevant tables to identify the possibly relevant columns.
4) Use the db_relevant_columns_info tool to gather more information about the possibly relevant columns, filtering them to find the relevant ones.
5) [Optional based on the question] Use the get_current_datetime tool if the question has any mentions of time or dates.
6) [Optional based on the question] Always use the db_column_entity_checker tool to make sure that relevant columns have the cell-values.
7) Use the get_admin_instructions tool to retrieve the DB admin instructions before generating the SQL query.
8) Write a {dialect} query and use sql_db_query tool the Execute the SQL query on the database to obtain the results.
#
Some tips to always keep in mind:
tip1) For complex questions that has many relevant columns and tables request for more examples of Question/SQL pairs.
tip2) The maximum number of Question/SQL pairs you can request is {max_examples}.
tip3) If the SQL query resulted in errors, rewrite the SQL query and try again.
tip4) If you are still unsure about which columns and tables to use, ask for more Question/SQL pairs.
tip5) The Question/SQL pairs are labelled as correct pairs, so you can use them to learn how to construct the SQL query.
#
Always use the get_current_datetime tool if there is any time or date in the given question.
If the question does not seem related to the database, just return "I don't know" as the answer.
If the there is a very similar question among the fewshot examples, modify the SQL query to fit the given question and return the answer.
The SQL query MUST have in-line comments to explain what each clause does.
"""  # noqa: E501

FORMAT_INSTRUCTIONS = """Use the following format:

Question: the input question you must answer
Thought: you should always think about what to do
Action: the action to take, should be one of [{tool_names}]
Action Input: the input to the action
Observation: the result of the action
... (this Thought/Action/Action Input/Observation can repeat N times)
Thought: I now know the final answer
Final Answer: the final answer to the original input question"""

AGENT_SUFFIX = """Begin!

Question: {input}
Thought: I should Collect examples of Question/SQL pairs to identify possibly relevant tables, columns, and SQL query styles. If there is a similar question among the examples, I can use the SQL query from the example and modify it to fit the given question.
{agent_scratchpad}"""  # noqa: E501


def catch_exceptions():  # noqa: C901
    def decorator(fn: Callable[[str], str]) -> Callable[[str], str]:  # noqa: C901
        @wraps(fn)
        def wrapper(*args: Any, **kwargs: Any) -> Any:  # noqa: PLR0911
            try:
                return fn(*args, **kwargs)
            except openai.error.APIError as e:
                # Handle API error here, e.g. retry or log
                return f"OpenAI API returned an API Error: {e}"
            except openai.error.APIConnectionError as e:
                # Handle connection error here
                return f"Failed to connect to OpenAI API: {e}"
            except openai.error.RateLimitError as e:
                # Handle rate limit error (we recommend using exponential backoff)
                return f"OpenAI API request exceeded rate limit: {e}"
            except openai.error.Timeout as e:
                # Handle timeout error (we recommend using exponential backoff)
                return f"OpenAI API request timed out: {e}"
            except openai.error.ServiceUnavailableError as e:
                # Handle service unavailable error (we recommend using exponential backoff)
                return f"OpenAI API service unavailable: {e}"
            except openai.error.InvalidRequestError as e:
                return f"OpenAI API request was invalid: {e}"
            except GoogleAPIError as e:
                return f"Google API returned an error: {e}"
            except SQLAlchemyError as e:
                return f"Error: {e}"

        return wrapper

    return decorator


# Classes needed for tools
class BaseSQLDatabaseTool(BaseModel):
    """Base tool for interacting with the SQL database and the context information."""

    db: SQLDatabase = Field(exclude=True)
    context: List[dict] | None = Field(exclude=True, default=None)

    class Config(BaseTool.Config):
        """Configuration for this pydantic object."""

        arbitrary_types_allowed = True
        extra = Extra.forbid


class GetCurrentTimeTool(BaseSQLDatabaseTool, BaseTool):
    """Tool for finding the current data and time."""

    name = "get_current_datetime"
    description = """
    Input is an empty string, output is the current data and time.
    Always use this tool before generating a query if there is any time or date in the given question.
    """

    @catch_exceptions()
    def _run(
        self,
        tool_input: str = "",  # noqa: ARG002
        run_manager: CallbackManagerForToolRun | None = None,  # noqa: ARG002
    ) -> str:
        """Execute the query, return the results or an error message."""
        current_datetime = datetime.datetime.now()
        return f"Current Date and Time: {str(current_datetime)}"

    async def _arun(
        self,
        tool_input: str = "",
        run_manager: AsyncCallbackManagerForToolRun | None = None,
    ) -> str:
        raise NotImplementedError("GetCurrentTimeTool does not support async")


class QuerySQLDataBaseTool(BaseSQLDatabaseTool, BaseTool):
    """Tool for querying a SQL database."""

    name = "sql_db_query"
    description = """
    Input: SQL query.
    Output: Result from the database or an error message if the query is incorrect.
    If an error occurs, rewrite the query and retry.
    Use this tool to execute SQL queries.
    """

    @catch_exceptions()
    def _run(
        self,
        query: str,
        top_k: int = TOP_K,
        run_manager: CallbackManagerForToolRun | None = None,  # noqa: ARG002
    ) -> str:
        """Execute the query, return the results or an error message."""
        return self.db.run_sql(query, top_k=top_k)[0]

    async def _arun(
        self,
        query: str,
        run_manager: AsyncCallbackManagerForToolRun | None = None,
    ) -> str:
        raise NotImplementedError(
            "QuerySQLDataBaseTool does not support async")


class GetUserInstructions(BaseSQLDatabaseTool, BaseTool):
    """Tool for retrieving the instructions from the user"""

    name = "get_admin_instructions"
    description = """
    Input: is an empty string.
    Output: Database admin instructions before generating the SQL query.
    The generated SQL query MUST follow the admin instructions even it contradicts with the given question.
    """
    instructions: List[dict]

    @catch_exceptions()
    def _run(
        self,
        tool_input: str = "",  # noqa: ARG002
        run_manager: CallbackManagerForToolRun | None = None,  # noqa: ARG002
    ) -> str:
        response = "Admin: All of the generated SQL queries must follow the below instructions:\n"
        for instruction in self.instructions:
            response += f"{instruction['instruction']}\n"
        return response

    async def _arun(
        self,
        tool_input: str = "",  # noqa: ARG002
        run_manager: AsyncCallbackManagerForToolRun | None = None,
    ) -> str:
        raise NotImplementedError("GetUserInstructions does not support async")


class TablesSQLDatabaseTool(BaseSQLDatabaseTool, BaseTool):
    """Tool which takes in the given question and returns a list of tables with their relevance score to the question"""

    name = "db_tables_with_relevance_scores"
    description = """
    Input: Given question.
    Output: Comma-separated list of tables with their relevance scores, indicating their relevance to the question.
    Use this tool to identify the relevant tables for the given question.
    """
    db_scan: List[TableDescription]

    def get_embedding(
        self, text: str, model: str = "text-embedding-ada-002"
    ) -> List[float]:
        text = text.replace("\n", " ")
        return openai.Embedding.create(input=[text], model=model)["data"][0][
            "embedding"
        ]

    def cosine_similarity(self, a: List[float], b: List[float]) -> float:
        return round(np.dot(a, b) / (np.linalg.norm(a) * np.linalg.norm(b)), 4)

    @catch_exceptions()
    def _run(
        self,
        user_question: str,
        run_manager: CallbackManagerForToolRun | None = None,  # noqa: ARG002
    ) -> str:
        """Use the concatenation of table name, columns names, and the description of the table as the table representation"""
        question_embedding = self.get_embedding(user_question)
        table_representations = []
        for table in self.db_scan:
            col_rep = ""
            for column in table.columns:
                col_rep += column.name + " "
            table_rep = f"Table {table.table_name} contain columns: {col_rep}, this tables has: {table.description}"
            table_representations.append([table.table_name, table_rep])
        df = pd.DataFrame(
            table_representations, columns=[
                "table_name", "table_representation"]
        )
        df["table_embedding"] = df.table_representation.apply(
            lambda x: self.get_embedding(x)
        )
        df["similarities"] = df.table_embedding.apply(
            lambda x: self.cosine_similarity(x, question_embedding)
        )
        table_relevance = ""
        for _, row in df.iterrows():
            table_relevance += (
                f'Table: {row["table_name"]}, relevance score: {row["similarities"]}\n'
            )
        return table_relevance

    async def _arun(
        self,
        user_question: str = "",
        run_manager: AsyncCallbackManagerForToolRun | None = None,
    ) -> str:
        raise NotImplementedError(
            "TablesSQLDatabaseTool does not support async")


class ColumnEntityChecker(BaseSQLDatabaseTool, BaseTool):
    """Tool for checking the existance of an entity inside a column."""

    name = "db_column_entity_checker"
    description = """
    Input: Column name and its corresponding table, and an entity.
    Output: cell-values found in the column similar to the given entity.
    Use this tool to get cell values similar to the given entity in the given column.

    Example Input: table1 -> column2, entity
    """

    def find_similar_strings(
        self, input_list: List[tuple], target_string: str, threshold=0.4
    ):
        similar_strings = []
        for item in input_list:
            similarity = difflib.SequenceMatcher(
                None, str(item[0]).strip().lower(), target_string.lower()
            ).ratio()
            if similarity >= threshold:
                similar_strings.append((str(item[0]).strip(), similarity))
        similar_strings.sort(key=lambda x: x[1], reverse=True)
        return similar_strings[:25]

    @catch_exceptions()
    def _run(
        self,
        tool_input: str,
        run_manager: CallbackManagerForToolRun | None = None,  # noqa: ARG002
    ) -> str:
        try:
            schema, entity = tool_input.split(",")
            table_name, column_name = schema.split("->")
        except ValueError:
            return "Invalid input format, use following format: table_name -> column_name, entity (entity should be a string without ',')"
        search_pattern = f"%{entity.strip().lower()}%"
        meta = MetaData(bind=self.db.engine)
        table = sqlalchemy.Table(table_name.strip(), meta, autoload=True)
        try:
            search_query = sqlalchemy.select(
                [func.distinct(table.c[column_name.strip()])]
            ).where(func.lower(table.c[column_name.strip()]).like(search_pattern))
            search_results = self.db.engine.execute(search_query).fetchall()
            search_results = search_results[:25]
        except SQLAlchemyError:
            search_results = []
        distinct_query = sqlalchemy.select(
            [func.distinct(table.c[column_name.strip()])]
        )
        results = self.db.engine.execute(distinct_query).fetchall()
        results = self.find_similar_strings(results, entity)
        similar_items = "Similar items:\n"
        already_added = {}
        for item in results:
            similar_items += f"{item[0]}\n"
            already_added[item[0]] = True
        if len(search_results) > 0:
            for item in search_results:
                if item[0] not in already_added:
                    similar_items += f"{item[0]}\n"
        return similar_items

    async def _arun(
        self,
        tool_input: str,
        run_manager: AsyncCallbackManagerForToolRun | None = None,
    ) -> str:
        raise NotImplementedError("ColumnEntityChecker does not support async")


class SchemaSQLDatabaseTool(BaseSQLDatabaseTool, BaseTool):
    """Tool for getting schema of relevant tables."""

    name = "db_relevant_tables_schema"
    description = """
    Input: Comma-separated list of tables.
    Output: Schema of the specified tables.
    Use this tool to discover all columns of the relevant tables and identify potentially relevant columns.

    Example Input: table1, table2, table3
    """
    db_scan: List[TableDescription]

    @catch_exceptions()
    def _run(
        self,
        table_names: str,
        run_manager: CallbackManagerForToolRun | None = None,  # noqa: ARG002
    ) -> str:
        """Get the schema for tables in a comma-separated list."""
        table_names_list = table_names.split(", ")
        tables_schema = ""
        for table in self.db_scan:
            if table.table_name in table_names_list:
                tables_schema += table.table_schema + "\n"
                if table.description is not None:
                    tables_schema += "Table description: " + table.description + "\n"
        if tables_schema == "":
            tables_schema += "Tables not found in the database"
        return tables_schema

    async def _arun(
        self,
        table_name: str,
        run_manager: AsyncCallbackManagerForToolRun | None = None,
    ) -> str:
        raise NotImplementedError(
            "SchemaSQLDatabaseTool does not support async")


class InfoRelevantColumns(BaseSQLDatabaseTool, BaseTool):
    """Tool for getting more information for potentially relevant columns"""

    name = "db_relevant_columns_info"
    description = """
    Input: Comma-separated list of potentially relevant columns with their corresponding table.
    Output: Information about the values inside the columns and their descriptions.
    Use this tool to gather details about potentially relevant columns. then, filter them, and identify the relevant ones.

    Example Input: table1 -> column1, table1 -> column2, table2 -> column1
    """
    db_scan: List[TableDescription]

    @catch_exceptions()
    def _run(
        self,
        column_names: str,
        run_manager: CallbackManagerForToolRun | None = None,  # noqa: ARG002
    ) -> str:
        """Get the column level information."""
        items_list = column_names.split(", ")
        column_full_info = ""
        for item in items_list:
            table_name, column_name = item.split(" -> ")
            found = False
            for table in self.db_scan:
                if table_name == table.table_name:
                    col_info = ""
                    for column in table.columns:
                        if column_name == column.name:
                            found = True
                            col_info += f"Description: {column.description},"
                            if column.low_cardinality:
                                col_info += f" categories = {column.categories},"
                    col_info += " Sample rows: "
                    if found:
                        for row in table.examples:
                            col_info += row[column_name] + ", "
                        col_info = col_info[:-2]
                        column_full_info += f"Table: {table_name}, column: {column_name}, additional info: {col_info}\n"
            if not found:
                column_full_info += f"Table: {table_name}, column: {column_name} not found in database\n"
        return column_full_info

    async def _arun(
        self,
        table_name: str,
        run_manager: AsyncCallbackManagerForToolRun | None = None,
    ) -> str:
        raise NotImplementedError(
            "InfoRelevantColumnsTool does not support async")


class GetFewShotExamples(BaseSQLDatabaseTool, BaseTool):
    """Tool to obtain few-shot examples from the pool of samples"""

    name = "fewshot_examples_retriever"
    description = """
    Input: Number of required Question/SQL pairs.
    Output: List of similar Question/SQL pairs related to the given question.
    Use this tool to fetch previously asked Question/SQL pairs as examples for improving SQL query generation.
    For complex questions, request more examples to gain a better understanding of tables and columns and the SQL keywords to use.
    If the given question is very similar to one of the retrieved examples, it is recommended to use the same SQL query and modify it slightly to fit the given question.
    Always use this tool first and before any other tool!
    """  # noqa: E501
    few_shot_examples: List[dict]

    @catch_exceptions()
    def _run(
        self,
        number_of_samples: str,
        run_manager: CallbackManagerForToolRun | None = None,  # noqa: ARG002
    ) -> str:
        """Get the schema for tables in a comma-separated list."""
        if number_of_samples.isdigit():
            number_of_samples = int(number_of_samples)
        else:
            return "Action input for the fewshot_examples_retriever tool should be an integer"
        returned_output = ""
        for example in self.few_shot_examples[:number_of_samples]:
            if "used" not in example:
                returned_output += f"Question: {example['nl_question']} -> SQL: {example['sql_query']}\n"
                example["used"] = True
        if returned_output == "":
            returned_output = "No previously asked Question/SQL pairs are available"
        return returned_output

    async def _arun(
        self,
        number_of_samples: str,
        run_manager: AsyncCallbackManagerForToolRun | None = None,
    ) -> str:
        raise NotImplementedError(
            "GetFewShotExamplesTool does not support async")


class SQLDatabaseToolkit(BaseToolkit):
    """Dataherald toolkit"""

    db: SQLDatabase = Field(exclude=True)
    context: List[dict] | None = Field(exclude=True, default=None)
    few_shot_examples: List[dict] | None = Field(exclude=True, default=None)
    instructions: List[dict] | None = Field(exclude=True, default=None)
    db_scan: List[TableDescription] = Field(exclude=True)

    @property
    def dialect(self) -> str:
        """Return string representation of SQL dialect to use."""
        return self.db.dialect

    class Config:
        """Configuration for this pydantic object."""

        arbitrary_types_allowed = True

    def get_tools(self) -> List[BaseTool]:
        """Get the tools in the toolkit."""
        tools = []
        query_sql_db_tool = QuerySQLDataBaseTool(
            db=self.db, context=self.context)
        tools.append(query_sql_db_tool)
        if self.instructions is not None:
            tools.append(
                GetUserInstructions(
                    db=self.db, context=self.context, instructions=self.instructions
                )
            )
        get_current_datetime = GetCurrentTimeTool(
            db=self.db, context=self.context)
        tools.append(get_current_datetime)
        tables_sql_db_tool = TablesSQLDatabaseTool(
            db=self.db, context=self.context, db_scan=self.db_scan
        )
        tools.append(tables_sql_db_tool)
        schema_sql_db_tool = SchemaSQLDatabaseTool(
            db=self.db, context=self.context, db_scan=self.db_scan
        )
        tools.append(schema_sql_db_tool)
        info_relevant_tool = InfoRelevantColumns(
            db=self.db, context=self.context, db_scan=self.db_scan
        )
        tools.append(info_relevant_tool)
        column_sample_tool = ColumnEntityChecker(
            db=self.db, context=self.context)
        tools.append(column_sample_tool)
        if self.few_shot_examples is not None:
            get_fewshot_examples_tool = GetFewShotExamples(
                db=self.db,
                context=self.context,
                few_shot_examples=self.few_shot_examples,
            )
            tools.append(get_fewshot_examples_tool)
        return tools


class DataheraldSQLAgent(SQLGenerator):
    """Dataherald SQL agent"""

<<<<<<< HEAD
    max_number_of_examples: int = 7  # maximum number of question/SQL pairs
=======
    max_number_of_examples: int = 5  # maximum number of question/SQL pairs
>>>>>>> cc0bd8a0
    llm: Any = None

    def remove_duplicate_examples(self, fewshot_exmaples: List[dict]) -> List[dict]:
        returned_result = []
        seen_list = []
        for example in fewshot_exmaples:
            if example["nl_question"] not in seen_list:
                seen_list.append(example["nl_question"])
                returned_result.append(example)
        return returned_result

    def create_sql_agent(
        self,
        toolkit: SQLDatabaseToolkit,
        callback_manager: BaseCallbackManager | None = None,
        prefix: str = AGENT_PREFIX,
        suffix: str | None = None,
        format_instructions: str = FORMAT_INSTRUCTIONS,
        input_variables: List[str] | None = None,
        max_examples: int = 20,
        max_iterations: int | None = 15,
        max_execution_time: float | None = None,
        early_stopping_method: str = "force",
        verbose: bool = False,
        agent_executor_kwargs: Dict[str, Any] | None = None,
        **kwargs: Dict[str, Any],
    ) -> AgentExecutor:
        """Construct an SQL agent from an LLM and tools."""
        tools = toolkit.get_tools()
        prefix = prefix.format(dialect=toolkit.dialect,
                               max_examples=max_examples)
        prompt = ZeroShotAgent.create_prompt(
            tools,
            prefix=prefix,
            suffix=suffix or AGENT_SUFFIX,
            format_instructions=format_instructions,
            input_variables=input_variables,
        )
        llm_chain = LLMChain(
            llm=self.llm,
            prompt=prompt,
            callback_manager=callback_manager,
        )
        tool_names = [tool.name for tool in tools]
        agent = ZeroShotAgent(llm_chain=llm_chain,
                              allowed_tools=tool_names, **kwargs)
        return AgentExecutor.from_agent_and_tools(
            agent=agent,
            tools=tools,
            callback_manager=callback_manager,
            verbose=verbose,
            max_iterations=max_iterations,
            max_execution_time=max_execution_time,
            early_stopping_method=early_stopping_method,
            **(agent_executor_kwargs or {}),
        )

    @override
    def generate_response(
        self,
        user_question: Question,
        database_connection: DatabaseConnection,
        context: List[dict] = None,
    ) -> Response:
        start_time = time.time()
        context_store = self.system.instance(ContextStore)
        storage = self.system.instance(DB)
        self.llm = self.model.get_model(
            database_connection=database_connection,
            temperature=0,
            model_name=os.getenv("AGENT_LLM_MODEL", "gpt-4-32k"),
        )
        repository = TableDescriptionRepository(storage)
        db_scan = repository.get_all_tables_by_db(
            {
                "db_connection_id": ObjectId(database_connection.id),
                "status": TableDescriptionStatus.SYNCHRONIZED.value,
            }
        )
        if not db_scan:
            raise ValueError("No scanned tables found for database")
        few_shot_examples, instructions = context_store.retrieve_context_for_question(
            user_question, number_of_samples=self.max_number_of_examples
        )
        if few_shot_examples is not None:
            new_fewshot_examples = self.remove_duplicate_examples(
                few_shot_examples)
            number_of_samples = len(new_fewshot_examples)
        else:
            new_fewshot_examples = None
            number_of_samples = 0
        logger.info(
            f"Generating SQL response to question: {str(user_question.dict())}")
        self.database = SQLDatabase.get_sql_engine(database_connection)
        toolkit = SQLDatabaseToolkit(
            db=self.database,
            context=context,
            few_shot_examples=new_fewshot_examples,
            instructions=instructions,
            db_scan=db_scan,
        )
        agent_executor = self.create_sql_agent(
            toolkit=toolkit,
            verbose=True,
            max_examples=number_of_samples,
            max_execution_time=os.getenv("DH_ENGINE_TIMEOUT", None),
        )
        agent_executor.return_intermediate_steps = True
        agent_executor.handle_parsing_errors = True
        with get_openai_callback() as cb:
            try:
                result = agent_executor({"input": user_question.question})
                result = self.check_for_time_out_or_tool_limit(result)
            except SQLInjectionError as e:
                raise SQLInjectionError(e) from e
            except EngineTimeOutORItemLimitError as e:
                raise EngineTimeOutORItemLimitError(e) from e
            except Exception as e:
                return Response(
                    question_id=user_question.id,
                    total_tokens=cb.total_tokens,
                    total_cost=cb.total_cost,
                    sql_query="",
                    sql_generation_status="INVALID",
                    sql_query_result=None,
                    error_message=str(e),
                )
        sql_query_list = []
        for step in result["intermediate_steps"]:
            action = step[0]
            if type(action) == AgentAction and action.tool == "sql_db_query":
                sql_query_list.append(self.format_sql_query(action.tool_input))
        intermediate_steps = self.format_intermediate_representations(
            result["intermediate_steps"]
        )
        exec_time = time.time() - start_time
        logger.info(
            f"cost: {str(cb.total_cost)} tokens: {str(cb.total_tokens)} time: {str(exec_time)}"
        )
        response = Response(
            question_id=user_question.id,
            response=result["output"],
            intermediate_steps=intermediate_steps,
            exec_time=exec_time,
            total_tokens=cb.total_tokens,
            total_cost=cb.total_cost,
            sql_query=sql_query_list[-1] if len(sql_query_list) > 0 else "",
        )
        return self.create_sql_query_status(
            self.database, response.sql_query, response, top_k=TOP_K
        )<|MERGE_RESOLUTION|>--- conflicted
+++ resolved
@@ -557,11 +557,7 @@
 class DataheraldSQLAgent(SQLGenerator):
     """Dataherald SQL agent"""
 
-<<<<<<< HEAD
-    max_number_of_examples: int = 7  # maximum number of question/SQL pairs
-=======
     max_number_of_examples: int = 5  # maximum number of question/SQL pairs
->>>>>>> cc0bd8a0
     llm: Any = None
 
     def remove_duplicate_examples(self, fewshot_exmaples: List[dict]) -> List[dict]:
