"""A wrapper for the SQL generation functions in langchain"""

import logging
<<<<<<< HEAD
import time
=======
>>>>>>> 237357c2
from typing import List

import tiktoken
from langchain.callbacks.openai_info import MODEL_COST_PER_1K_TOKENS
from llama_index import (
    LLMPredictor,
    ServiceContext,
    VectorStoreIndex,
)
from llama_index.callbacks import CallbackManager, TokenCountingHandler
from llama_index.indices.struct_store import SQLTableRetrieverQueryEngine
from llama_index.objects import ObjectIndex, SQLTableNodeMapping, SQLTableSchema
from overrides import override
from sqlalchemy import MetaData

from dataherald.sql_database.base import SQLDatabase
from dataherald.sql_database.models.types import DatabaseConnection
from dataherald.sql_generator import SQLGenerator
from dataherald.types import NLQuery, NLQueryResponse

logger = logging.getLogger(__name__)


class LlamaIndexSQLGenerator(SQLGenerator):
    @override
    def generate_response(
        self,
        user_question: NLQuery,
        database_connection: DatabaseConnection,
        context: List[dict] = None,
    ) -> NLQueryResponse:
        start_time = time.time()
        logger.info(f"Generating SQL response to question: {str(user_question.dict())}")
        token_counter = TokenCountingHandler(
            tokenizer=tiktoken.encoding_for_model(self.llm.model_name).encode,
            verbose=False,  # set to true to see usage printed to the console
        )
        callback_manager = CallbackManager([token_counter])
        self.database = SQLDatabase.get_sql_engine(database_connection)
        db_engine = self.database.engine
        # load all table definitions
        metadata_obj = MetaData()
        metadata_obj.reflect(db_engine)
        table_schema_objs = []
        table_node_mapping = SQLTableNodeMapping(self.database)
        if context is not None:
            samples_prompt_string = "The following are some similar previous questions and their correct SQL queries from these databases: \
            \n"
            for sample in context:
                samples_prompt_string += (
                    f"Question: {sample['nl_question']} \nSQL: {sample['sql_query']} \n"
                )
        question_with_context = (
            f"{user_question.question} An example of a similar question and the query that was generated to answer it \
                                 is the following {samples_prompt_string}"
            if context is not None
            else user_question.question
        )
        for table_name in metadata_obj.tables.keys():
            table_schema_objs.append(SQLTableSchema(table_name=table_name))

        llm_predictor = LLMPredictor(llm=self.llm)
        service_context = ServiceContext.from_defaults(
            llm_predictor=llm_predictor, callback_manager=callback_manager
        )

        obj_index = ObjectIndex.from_objects(
            table_schema_objs,
            table_node_mapping,
            VectorStoreIndex,
        )
        print(question_with_context)

        # We construct a SQLTableRetrieverQueryEngine.
        # Note that we pass in the ObjectRetriever so that we can dynamically retrieve the table during query-time.
        # ObjectRetriever: A retriever that retrieves a set of query engine tools.
        query_engine = SQLTableRetrieverQueryEngine(
            self.database,
            obj_index.as_retriever(similarity_top_k=1),
            service_context=service_context,
        )
        result = query_engine.query(question_with_context)
        total_cost = (
            token_counter.total_llm_token_count
            * MODEL_COST_PER_1K_TOKENS[self.llm.model_name]
        )
        logger.info(
            f"total cost: {str(total_cost)} {str(token_counter.total_llm_token_count)}"
        )
        exec_time = time.time() - start_time
        return NLQueryResponse(
            nl_question_id=user_question.id,
            nl_response=result.response,
            exec_time=exec_time,
            total_tokens=token_counter.total_llm_token_count,
            total_cost=total_cost,
            intermediate_steps=[str(result.metadata)],
            sql_query=result.metadata["sql_query"],
        )<|MERGE_RESOLUTION|>--- conflicted
+++ resolved
@@ -1,10 +1,7 @@
 """A wrapper for the SQL generation functions in langchain"""
 
-import logging
-<<<<<<< HEAD
+import loggingt
 import time
-=======
->>>>>>> 237357c2
 from typing import List
 
 import tiktoken
