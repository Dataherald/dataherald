--- conflicted
+++ resolved
@@ -48,27 +48,6 @@
         )
         database = SQLDatabase.get_sql_engine(database_connection)
 
-<<<<<<< HEAD
-        query_response = create_sql_query_status(
-            database, query_response.sql_query, query_response, top_k=int(
-                os.getenv("UPPER_LIMIT_QUERY_RETURN_ROWS", "50"))
-        )
-        system_message_prompt = SystemMessagePromptTemplate.from_template(
-            SYSTEM_TEMPLATE
-        )
-        human_message_prompt = HumanMessagePromptTemplate.from_template(
-            HUMAN_TEMPLATE)
-        chat_prompt = ChatPromptTemplate.from_messages(
-            [system_message_prompt, human_message_prompt]
-        )
-        chain = LLMChain(llm=self.llm, prompt=chat_prompt)
-        nl_resp = chain.run(
-            question=question.question,
-            sql_query=query_response.sql_query,
-            sql_query_result=str(query_response.sql_query_result),
-        )
-        query_response.response = nl_resp
-=======
         if not query_response.sql_query_result:
             query_response = create_sql_query_status(
                 database,
@@ -94,5 +73,4 @@
                 sql_query_result=str(query_response.sql_query_result),
             )
             query_response.response = nl_resp
->>>>>>> 6d40e930
         return query_response