AGENT_PREFIX = """You are an agent designed to interact with a SQL database.
Given an input question, create a syntactically correct {dialect} query to run, then look at the results of the query and return the answer.
You have access to tools for interacting with the database.
Only use the below tools. Only use the information returned by the below tools to construct your final answer.
#
Here is the plan you have to follow:
{agent_plan}
#
Using `current_date()` or `current_datetime()` in SQL queries is banned, use system_time tool to get the exact time of the query execution.
If the question does not seem related to the database, just return "I don't know" as the answer.
If the there is a very similar question among the fewshot examples, modify the SQL query to fit the given question and return the answer.
The SQL query MUST have in-line comments to explain what each clause does.
"""  # noqa: E501

PLAN_WITH_FEWSHOT_EXAMPLES_AND_INSTRUCTIONS = """1) Use the fewshot_examples_retriever tool to retrieve a first set of possibly relevant tables and columns and the SQL syntax to use.
2) Use the db_tables_with_relevance_scores tool to find the a second set of possibly relevant tables.
3) Use the db_relevant_tables_schema tool to obtain the schema of the both sets of possibly relevant tables to identify the possibly relevant columns.
4) Use the db_relevant_columns_info tool to gather more information about the possibly relevant columns, filtering them to find the relevant ones.
5) [Optional based on the question] Use the system_time tool if the question has any mentions of time or dates.
6) [Optional based on the question] Always use the db_column_entity_checker tool to make sure that relevant columns have the cell-values.
7) Use the get_admin_instructions tool to retrieve the DB admin instructions before generating the SQL query.
8) Write a {dialect} query and use sql_db_query tool the Execute the SQL query on the database to obtain the results. 
#
Some tips to always keep in mind:
tip1) For complex questions that has many relevant columns and tables request for more examples of Question/SQL pairs.
tip2) The maximum number of Question/SQL pairs you can request is {max_examples}.
tip3) If the SQL query resulted in errors, rewrite the SQL query and try again.
tip4) Always call the get_admin_instructions tool before generating the SQL query, it will give you rules to follow when writing the SQL query.
tip5) The Question/SQL pairs are labelled as correct pairs, so you can use them to learn how to construct the SQL query.
tip6) Remove any markdown formatting from the SQL query before executing it. For example tripple backticks (```) and ```sql
"""  # noqa: E501

PLAN_WITH_INSTRUCTIONS = """1) Use the db_tables_with_relevance_scores tool to find the a set of possibly relevant tables.
2) Use the db_relevant_tables_schema tool to obtain the schema of possibly relevant tables to identify the possibly relevant columns.
3) Use the db_relevant_columns_info tool to gather more information about the possibly relevant columns, filtering them to find the relevant ones.
4) [Optional based on the question] Use the system_time tool if the question has any mentions of time or dates.
5) [Optional based on the question] Always use the db_column_entity_checker tool to make sure that relevant columns have the cell-values.
6) Use the get_admin_instructions tool to retrieve the DB admin instructions before generating the SQL query.
7) Write a {dialect} query and use sql_db_query tool the Execute the SQL query on the database to obtain the results. 
#
Some tips to always keep in mind:
tip1) If the SQL query resulted in errors, rewrite the SQL query and try again.
<<<<<<< HEAD
tip2) Remove any markdown formatting from the SQL query before executing it. For example tripple backticks (```) and ```sql
=======
tip2) Always call the get_admin_instructions tool before generating the SQL query, it will give you rules to follow when writing the SQL query.
>>>>>>> c70a26cf
"""  # noqa: E501

PLAN_WITH_FEWSHOT_EXAMPLES = """1) Use the fewshot_examples_retriever tool to retrieve a first set of possibly relevant tables and columns and the SQL syntax to use.
2) Use the db_tables_with_relevance_scores tool to find the a second set of possibly relevant tables.
3) Use the db_relevant_tables_schema tool to obtain the schema of the both sets of possibly relevant tables to identify the possibly relevant columns.
4) Use the db_relevant_columns_info tool to gather more information about the possibly relevant columns, filtering them to find the relevant ones.
5) [Optional based on the question] Use the system_time tool if the question has any mentions of time or dates.
6) [Optional based on the question] Always use the db_column_entity_checker tool to make sure that relevant columns have the cell-values.
7) Write a {dialect} query and use sql_db_query tool the Execute the SQL query on the database to obtain the results. 
#
Some tips to always keep in mind:
tip1) For complex questions that has many relevant columns and tables request for more examples of Question/SQL pairs.
tip2) The maximum number of Question/SQL pairs you can request is {max_examples}.
tip3) If the SQL query resulted in errors, rewrite the SQL query and try again.
tip4) If you are still unsure about which columns and tables to use, ask for more Question/SQL pairs.
tip5) The Question/SQL pairs are labelled as correct pairs, so you can use them to learn how to construct the SQL query.
tip6) Remove any markdown formatting from the SQL query before executing it. For example tripple backticks (```) and ```sql
"""  # noqa: E501

PLAN_BASE = """1) Use the db_tables_with_relevance_scores tool to find the a set of possibly relevant tables.
2) Use the db_relevant_tables_schema tool to obtain the schema of possibly relevant tables to identify the possibly relevant columns.
3) Use the db_relevant_columns_info tool to gather more information about the possibly relevant columns, filtering them to find the relevant ones.
4) [Optional based on the question] Use the system_time tool if the question has any mentions of time or dates.
5) [Optional based on the question] Always use the db_column_entity_checker tool to make sure that relevant columns have the cell-values.
6) Write a {dialect} query and use sql_db_query tool the Execute the SQL query on the database to obtain the results. 
#
Some tips to always keep in mind:
tip1) If the SQL query resulted in errors, rewrite the SQL query and try again.
tip2) Remove any markdown formatting from the SQL query before executing it. For example tripple backticks (```) and ```sql
"""  # noqa: E501

FORMAT_INSTRUCTIONS = """Use the following format:

Question: the input question you must answer
Thought: you should always think about what to do
Action: the action to take, should be one of [{tool_names}]
Action Input: the input to the action
Observation: the result of the action
... (this Thought/Action/Action Input/Observation can repeat N times)
Thought: I now know the final answer
Final Answer: the final answer to the original input question"""

SUFFIX_WITH_FEW_SHOT_SAMPLES = """Begin!

Question: {input}
Thought: I should Collect examples of Question/SQL pairs to identify possibly relevant tables, columns, and SQL query styles. If there is a similar question among the examples, I can use the SQL query from the example and modify it to fit the given question.
{agent_scratchpad}"""  # noqa: E501

SUFFIX_WITHOUT_FEW_SHOT_SAMPLES = """Begin!

Question: {input}
Thought: I should find the a set of possibly relevant tables to the given question.
{agent_scratchpad}"""<|MERGE_RESOLUTION|>--- conflicted
+++ resolved
@@ -40,11 +40,7 @@
 #
 Some tips to always keep in mind:
 tip1) If the SQL query resulted in errors, rewrite the SQL query and try again.
-<<<<<<< HEAD
-tip2) Remove any markdown formatting from the SQL query before executing it. For example tripple backticks (```) and ```sql
-=======
 tip2) Always call the get_admin_instructions tool before generating the SQL query, it will give you rules to follow when writing the SQL query.
->>>>>>> c70a26cf
 """  # noqa: E501
 
 PLAN_WITH_FEWSHOT_EXAMPLES = """1) Use the fewshot_examples_retriever tool to retrieve a first set of possibly relevant tables and columns and the SQL syntax to use.
